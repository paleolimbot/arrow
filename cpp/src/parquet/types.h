--- conflicted
+++ resolved
@@ -158,12 +158,9 @@
       BSON,
       UUID,
       FLOAT16,
-<<<<<<< HEAD
       GEOMETRY,
       GEOGRAPHY,
-=======
       VARIANT,
->>>>>>> 278fa141
       NONE  // Not a real logical type; should always be last element
     };
   };
@@ -288,12 +285,9 @@
   bool is_BSON() const;
   bool is_UUID() const;
   bool is_float16() const;
-<<<<<<< HEAD
   bool is_geometry() const;
   bool is_geography() const;
-=======
   bool is_variant() const;
->>>>>>> 278fa141
   bool is_none() const;
   /// \brief Return true if this logical type is of a known type.
   bool is_valid() const;
@@ -474,7 +468,6 @@
   Float16LogicalType() = default;
 };
 
-<<<<<<< HEAD
 class PARQUET_EXPORT GeometryLogicalType : public LogicalType {
  public:
   static std::shared_ptr<const LogicalType> Make(std::string crs = "");
@@ -497,7 +490,8 @@
 
  private:
   GeographyLogicalType() = default;
-=======
+};
+
 /// \brief Allowed for group nodes only.
 class PARQUET_EXPORT VariantLogicalType : public LogicalType {
  public:
@@ -505,7 +499,6 @@
 
  private:
   VariantLogicalType() = default;
->>>>>>> 278fa141
 };
 
 /// \brief Allowed for any physical type.
