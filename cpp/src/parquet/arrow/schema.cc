// Licensed to the Apache Software Foundation (ASF) under one
// or more contributor license agreements.  See the NOTICE file
// distributed with this work for additional information
// regarding copyright ownership.  The ASF licenses this file
// to you under the Apache License, Version 2.0 (the
// "License"); you may not use this file except in compliance
// with the License.  You may obtain a copy of the License at
//
//   http://www.apache.org/licenses/LICENSE-2.0
//
// Unless required by applicable law or agreed to in writing,
// software distributed under the License is distributed on an
// "AS IS" BASIS, WITHOUT WARRANTIES OR CONDITIONS OF ANY
// KIND, either express or implied.  See the License for the
// specific language governing permissions and limitations
// under the License.

#include "parquet/arrow/schema.h"

#include <functional>
#include <string>
#include <vector>

#include "arrow/extension/json.h"
#include "arrow/extension_type.h"
#include "arrow/io/memory.h"
#include "arrow/ipc/api.h"
#include "arrow/result.h"
#include "arrow/type.h"
#include "arrow/util/base64.h"
#include "arrow/util/checked_cast.h"
#include "arrow/util/key_value_metadata.h"
#include "arrow/util/logging_internal.h"
#include "arrow/util/string.h"
#include "arrow/util/value_parsing.h"

#include "parquet/arrow/schema_internal.h"
#include "parquet/arrow/variant_internal.h"
#include "parquet/exception.h"
#include "parquet/geospatial/util_json_internal.h"
#include "parquet/metadata.h"
#include "parquet/properties.h"
#include "parquet/types.h"

using arrow::DecimalType;
using arrow::Field;
using arrow::FieldVector;
using arrow::KeyValueMetadata;
using arrow::Status;
using arrow::internal::checked_cast;
using arrow::internal::EndsWith;
using arrow::internal::ToChars;

using ArrowType = arrow::DataType;
using ArrowTypeId = arrow::Type;

using parquet::Repetition;
using parquet::schema::GroupNode;
using parquet::schema::Node;
using parquet::schema::NodePtr;
using parquet::schema::PrimitiveNode;

using ParquetType = parquet::Type;
using parquet::ConvertedType;
using parquet::LogicalType;

using parquet::internal::LevelInfo;

namespace parquet::arrow {

// ----------------------------------------------------------------------
// Parquet to Arrow schema conversion

namespace {

Repetition::type RepetitionFromNullable(bool is_nullable) {
  return is_nullable ? Repetition::OPTIONAL : Repetition::REQUIRED;
}

Status FieldToNode(const std::string& name, const std::shared_ptr<Field>& field,
                   const WriterProperties& properties,
                   const ArrowWriterProperties& arrow_properties, NodePtr* out);

Status ListToNode(const std::shared_ptr<::arrow::BaseListType>& type,
                  const std::string& name, bool nullable, int field_id,
                  const WriterProperties& properties,
                  const ArrowWriterProperties& arrow_properties, NodePtr* out) {
  NodePtr element;
  std::string value_name =
      arrow_properties.compliant_nested_types() ? "element" : type->value_field()->name();
  RETURN_NOT_OK(FieldToNode(value_name, type->value_field(), properties, arrow_properties,
                            &element));

  NodePtr list = GroupNode::Make("list", Repetition::REPEATED, {element});
  *out = GroupNode::Make(name, RepetitionFromNullable(nullable), {list},
                         LogicalType::List(), field_id);
  return Status::OK();
}

Status MapToNode(const std::shared_ptr<::arrow::MapType>& type, const std::string& name,
                 bool nullable, int field_id, const WriterProperties& properties,
                 const ArrowWriterProperties& arrow_properties, NodePtr* out) {
  // TODO: Should we offer a non-compliant mode that forwards the type names?
  NodePtr key_node;
  RETURN_NOT_OK(
      FieldToNode("key", type->key_field(), properties, arrow_properties, &key_node));

  NodePtr value_node;
  RETURN_NOT_OK(FieldToNode("value", type->item_field(), properties, arrow_properties,
                            &value_node));

  NodePtr key_value =
      GroupNode::Make("key_value", Repetition::REPEATED, {key_node, value_node});
  *out = GroupNode::Make(name, RepetitionFromNullable(nullable), {key_value},
                         LogicalType::Map(), field_id);
  return Status::OK();
}

Status VariantToNode(const std::shared_ptr<VariantExtensionType>& type,
                     const std::string& name, bool nullable, int field_id,
                     const WriterProperties& properties,
                     const ArrowWriterProperties& arrow_properties, NodePtr* out) {
  NodePtr metadata_node;
  RETURN_NOT_OK(FieldToNode("metadata", type->metadata(), properties, arrow_properties,
                            &metadata_node));

  NodePtr value_node;
  RETURN_NOT_OK(
      FieldToNode("value", type->value(), properties, arrow_properties, &value_node));

  *out = GroupNode::Make(name, RepetitionFromNullable(nullable),
                         {std::move(metadata_node), std::move(value_node)},
                         LogicalType::Variant(), field_id);

  return Status::OK();
}

Status StructToNode(const std::shared_ptr<::arrow::StructType>& type,
                    const std::string& name, bool nullable, int field_id,
                    const WriterProperties& properties,
                    const ArrowWriterProperties& arrow_properties, NodePtr* out) {
  std::vector<NodePtr> children(type->num_fields());
  if (type->num_fields() != 0) {
    for (int i = 0; i < type->num_fields(); i++) {
      RETURN_NOT_OK(FieldToNode(type->field(i)->name(), type->field(i), properties,
                                arrow_properties, &children[i]));
    }
  } else {
    // XXX (ARROW-10928) We could add a dummy primitive node but that would
    // require special handling when writing and reading, to avoid column index
    // mismatches.
    return Status::NotImplemented("Cannot write struct type '", name,
                                  "' with no child field to Parquet. "
                                  "Consider adding a dummy child field.");
  }

  *out = GroupNode::Make(name, RepetitionFromNullable(nullable), children, nullptr,
                         field_id);
  return Status::OK();
}

static std::shared_ptr<const LogicalType> TimestampLogicalTypeFromArrowTimestamp(
    const ::arrow::TimestampType& timestamp_type, ::arrow::TimeUnit::type time_unit) {
  const bool utc = !(timestamp_type.timezone().empty());
  // ARROW-5878(wesm): for forward compatibility reasons, and because
  // there's no other way to signal to old readers that values are
  // timestamps, we force the ConvertedType field to be set to the
  // corresponding TIMESTAMP_* value. This does cause some ambiguity
  // as Parquet readers have not been consistent about the
  // interpretation of TIMESTAMP_* values as being UTC-normalized.
  switch (time_unit) {
    case ::arrow::TimeUnit::MILLI:
      return LogicalType::Timestamp(utc, LogicalType::TimeUnit::MILLIS,
                                    /*is_from_converted_type=*/false,
                                    /*force_set_converted_type=*/true);
    case ::arrow::TimeUnit::MICRO:
      return LogicalType::Timestamp(utc, LogicalType::TimeUnit::MICROS,
                                    /*is_from_converted_type=*/false,
                                    /*force_set_converted_type=*/true);
    case ::arrow::TimeUnit::NANO:
      return LogicalType::Timestamp(utc, LogicalType::TimeUnit::NANOS,
                                    /*is_from_converted_type=*/false,
                                    /*force_set_converted_type=*/false);
    case ::arrow::TimeUnit::SECOND:
      // No equivalent parquet logical type.
      break;
  }
  return LogicalType::None();
}

static Status GetTimestampMetadata(const ::arrow::TimestampType& type,
                                   const WriterProperties& properties,
                                   const ArrowWriterProperties& arrow_properties,
                                   ParquetType::type* physical_type,
                                   std::shared_ptr<const LogicalType>* logical_type) {
  const bool coerce = arrow_properties.coerce_timestamps_enabled();
  const auto target_unit =
      coerce ? arrow_properties.coerce_timestamps_unit() : type.unit();
  const auto version = properties.version();

  // The user is explicitly asking for Impala int96 encoding, there is no
  // logical type.
  if (arrow_properties.support_deprecated_int96_timestamps()) {
    *physical_type = ParquetType::INT96;
    return Status::OK();
  }

  *physical_type = ParquetType::INT64;
  *logical_type = TimestampLogicalTypeFromArrowTimestamp(type, target_unit);

  // The user is explicitly asking for timestamp data to be converted to the
  // specified units (target_unit).
  if (coerce) {
    if (version == ::parquet::ParquetVersion::PARQUET_1_0 ||
        version == ::parquet::ParquetVersion::PARQUET_2_4) {
      switch (target_unit) {
        case ::arrow::TimeUnit::MILLI:
        case ::arrow::TimeUnit::MICRO:
          break;
        case ::arrow::TimeUnit::NANO:
        case ::arrow::TimeUnit::SECOND:
          return Status::NotImplemented("For Parquet version ",
                                        ::parquet::ParquetVersionToString(version),
                                        ", can only coerce Arrow timestamps to "
                                        "milliseconds or microseconds");
      }
    } else {
      switch (target_unit) {
        case ::arrow::TimeUnit::MILLI:
        case ::arrow::TimeUnit::MICRO:
        case ::arrow::TimeUnit::NANO:
          break;
        case ::arrow::TimeUnit::SECOND:
          return Status::NotImplemented("For Parquet version ",
                                        ::parquet::ParquetVersionToString(version),
                                        ", can only coerce Arrow timestamps to "
                                        "milliseconds, microseconds, or nanoseconds");
      }
    }
    return Status::OK();
  }

  // The user implicitly wants timestamp data to retain its original time units,
  // however the ConvertedType field used to indicate logical types for Parquet
  // version <= 2.4 fields does not allow for nanosecond time units and so nanoseconds
  // must be coerced to microseconds.
  if ((version == ::parquet::ParquetVersion::PARQUET_1_0 ||
       version == ::parquet::ParquetVersion::PARQUET_2_4) &&
      type.unit() == ::arrow::TimeUnit::NANO) {
    *logical_type =
        TimestampLogicalTypeFromArrowTimestamp(type, ::arrow::TimeUnit::MICRO);
    return Status::OK();
  }

  // The user implicitly wants timestamp data to retain its original time units,
  // however the Arrow seconds time unit cannot be represented (annotated) in
  // any version of Parquet and so must be coerced to milliseconds.
  if (type.unit() == ::arrow::TimeUnit::SECOND) {
    *logical_type =
        TimestampLogicalTypeFromArrowTimestamp(type, ::arrow::TimeUnit::MILLI);
    return Status::OK();
  }

  return Status::OK();
}

static constexpr char FIELD_ID_KEY[] = "PARQUET:field_id";

std::shared_ptr<::arrow::KeyValueMetadata> FieldIdMetadata(int field_id) {
  if (field_id >= 0) {
    return ::arrow::key_value_metadata({FIELD_ID_KEY}, {ToChars(field_id)});
  } else {
    return nullptr;
  }
}

int FieldIdFromMetadata(
    const std::shared_ptr<const ::arrow::KeyValueMetadata>& metadata) {
  if (!metadata) {
    return -1;
  }
  int key = metadata->FindKey(FIELD_ID_KEY);
  if (key < 0) {
    return -1;
  }
  std::string field_id_str = metadata->value(key);
  int field_id;
  if (::arrow::internal::ParseValue<::arrow::Int32Type>(
          field_id_str.c_str(), field_id_str.length(), &field_id)) {
    if (field_id < 0) {
      // Thrift should convert any negative value to null but normalize to -1 here in
      // case we later check this in logic.
      return -1;
    }
    return field_id;
  } else {
    return -1;
  }
}

Status FieldToNode(const std::string& name, const std::shared_ptr<Field>& field,
                   const WriterProperties& properties,
                   const ArrowWriterProperties& arrow_properties, NodePtr* out) {
  std::shared_ptr<const LogicalType> logical_type = LogicalType::None();
  ParquetType::type type;
  Repetition::type repetition = RepetitionFromNullable(field->nullable());
  int field_id = FieldIdFromMetadata(field->metadata());

  int length = -1;
  int precision = -1;
  int scale = -1;

  switch (field->type()->id()) {
    case ArrowTypeId::NA: {
      type = ParquetType::INT32;
      logical_type = LogicalType::Null();
      if (repetition != Repetition::OPTIONAL) {
        return Status::Invalid("NullType Arrow field must be nullable");
      }
    } break;
    case ArrowTypeId::BOOL:
      type = ParquetType::BOOLEAN;
      break;
    case ArrowTypeId::UINT8:
      type = ParquetType::INT32;
      logical_type = LogicalType::Int(8, false);
      break;
    case ArrowTypeId::INT8:
      type = ParquetType::INT32;
      logical_type = LogicalType::Int(8, true);
      break;
    case ArrowTypeId::UINT16:
      type = ParquetType::INT32;
      logical_type = LogicalType::Int(16, false);
      break;
    case ArrowTypeId::INT16:
      type = ParquetType::INT32;
      logical_type = LogicalType::Int(16, true);
      break;
    case ArrowTypeId::UINT32:
      if (properties.version() == ::parquet::ParquetVersion::PARQUET_1_0) {
        type = ParquetType::INT64;
      } else {
        type = ParquetType::INT32;
        logical_type = LogicalType::Int(32, false);
      }
      break;
    case ArrowTypeId::INT32:
      type = ParquetType::INT32;
      break;
    case ArrowTypeId::UINT64:
      type = ParquetType::INT64;
      logical_type = LogicalType::Int(64, false);
      break;
    case ArrowTypeId::INT64:
      type = ParquetType::INT64;
      break;
    case ArrowTypeId::FLOAT:
      type = ParquetType::FLOAT;
      break;
    case ArrowTypeId::DOUBLE:
      type = ParquetType::DOUBLE;
      break;
    case ArrowTypeId::LARGE_STRING:
    case ArrowTypeId::STRING:
      type = ParquetType::BYTE_ARRAY;
      logical_type = LogicalType::String();
      break;
    case ArrowTypeId::LARGE_BINARY:
    case ArrowTypeId::BINARY:
      type = ParquetType::BYTE_ARRAY;
      break;
    case ArrowTypeId::FIXED_SIZE_BINARY: {
      type = ParquetType::FIXED_LEN_BYTE_ARRAY;
      const auto& fixed_size_binary_type =
          static_cast<const ::arrow::FixedSizeBinaryType&>(*field->type());
      length = fixed_size_binary_type.byte_width();
    } break;
    case ArrowTypeId::DECIMAL128:
    case ArrowTypeId::DECIMAL256: {
      const auto& decimal_type = static_cast<const ::arrow::DecimalType&>(*field->type());
      precision = decimal_type.precision();
      scale = decimal_type.scale();
      if (properties.store_decimal_as_integer() && 1 <= precision && precision <= 18) {
        type = precision <= 9 ? ParquetType ::INT32 : ParquetType ::INT64;
      } else {
        type = ParquetType::FIXED_LEN_BYTE_ARRAY;
        length = DecimalType::DecimalSize(precision);
      }
      PARQUET_CATCH_NOT_OK(logical_type = LogicalType::Decimal(precision, scale));
    } break;
    case ArrowTypeId::DATE32:
      type = ParquetType::INT32;
      logical_type = LogicalType::Date();
      break;
    case ArrowTypeId::DATE64:
      type = ParquetType::INT32;
      logical_type = LogicalType::Date();
      break;
    case ArrowTypeId::TIMESTAMP:
      RETURN_NOT_OK(
          GetTimestampMetadata(static_cast<::arrow::TimestampType&>(*field->type()),
                               properties, arrow_properties, &type, &logical_type));
      break;
    case ArrowTypeId::TIME32:
      type = ParquetType::INT32;
      logical_type =
          LogicalType::Time(/*is_adjusted_to_utc=*/true, LogicalType::TimeUnit::MILLIS);
      break;
    case ArrowTypeId::TIME64: {
      type = ParquetType::INT64;
      auto time_type = static_cast<::arrow::Time64Type*>(field->type().get());
      if (time_type->unit() == ::arrow::TimeUnit::NANO) {
        logical_type =
            LogicalType::Time(/*is_adjusted_to_utc=*/true, LogicalType::TimeUnit::NANOS);
      } else {
        logical_type =
            LogicalType::Time(/*is_adjusted_to_utc=*/true, LogicalType::TimeUnit::MICROS);
      }
    } break;
    case ArrowTypeId::DURATION:
      type = ParquetType::INT64;
      break;
    case ArrowTypeId::HALF_FLOAT:
      type = ParquetType::FIXED_LEN_BYTE_ARRAY;
      logical_type = LogicalType::Float16();
      length = sizeof(uint16_t);
      break;
    case ArrowTypeId::STRUCT: {
      auto struct_type = std::static_pointer_cast<::arrow::StructType>(field->type());
      return StructToNode(struct_type, name, field->nullable(), field_id, properties,
                          arrow_properties, out);
    }
    case ArrowTypeId::FIXED_SIZE_LIST:
    case ArrowTypeId::LARGE_LIST:
    case ArrowTypeId::LIST: {
      auto list_type = std::static_pointer_cast<::arrow::BaseListType>(field->type());
      return ListToNode(list_type, name, field->nullable(), field_id, properties,
                        arrow_properties, out);
    }
    case ArrowTypeId::DICTIONARY: {
      // Parquet has no Dictionary type, dictionary-encoded is handled on
      // the encoding, not the schema level.
      const ::arrow::DictionaryType& dict_type =
          static_cast<const ::arrow::DictionaryType&>(*field->type());
      std::shared_ptr<::arrow::Field> unpacked_field = ::arrow::field(
          name, dict_type.value_type(), field->nullable(), field->metadata());
      return FieldToNode(name, unpacked_field, properties, arrow_properties, out);
    }
    case ArrowTypeId::EXTENSION: {
      auto ext_type = std::static_pointer_cast<::arrow::ExtensionType>(field->type());
      // Built-in JSON extension and GeoArrow are handled differently.
      if (ext_type->extension_name() == std::string_view("arrow.json")) {
        // Set physical and logical types and instantiate primitive node.
        type = ParquetType::BYTE_ARRAY;
        logical_type = LogicalType::JSON();
        break;
<<<<<<< HEAD
      } else if (ext_type->extension_name() == std::string_view("geoarrow.wkb")) {
        type = ParquetType::BYTE_ARRAY;
        ARROW_ASSIGN_OR_RAISE(logical_type,
                              LogicalTypeFromGeoArrowMetadata(ext_type->Serialize()));
        break;
=======
      } else if (ext_type->extension_name() == std::string("parquet.variant")) {
        auto variant_type = std::static_pointer_cast<VariantExtensionType>(field->type());

        return VariantToNode(variant_type, name, field->nullable(), field_id, properties,
                             arrow_properties, out);
>>>>>>> 278fa141
      }

      std::shared_ptr<::arrow::Field> storage_field = ::arrow::field(
          name, ext_type->storage_type(), field->nullable(), field->metadata());
      return FieldToNode(name, storage_field, properties, arrow_properties, out);
    }
    case ArrowTypeId::MAP: {
      auto map_type = std::static_pointer_cast<::arrow::MapType>(field->type());
      return MapToNode(map_type, name, field->nullable(), field_id, properties,
                       arrow_properties, out);
    }

    default: {
      // TODO: DENSE_UNION, SPARE_UNION, DECIMAL_TEXT, VARCHAR
      return Status::NotImplemented(
          "Unhandled type for Arrow to Parquet schema conversion: ",
          field->type()->ToString());
    }
  }

  PARQUET_CATCH_NOT_OK(*out = PrimitiveNode::Make(name, repetition, logical_type, type,
                                                  length, field_id));

  return Status::OK();
}

struct SchemaTreeContext {
  SchemaManifest* manifest;
  ArrowReaderProperties properties;
  const SchemaDescriptor* schema;
  std::shared_ptr<const KeyValueMetadata> metadata;

  void LinkParent(const SchemaField* child, const SchemaField* parent) {
    manifest->child_to_parent[child] = parent;
  }

  void RecordLeaf(const SchemaField* leaf) {
    manifest->column_index_to_field[leaf->column_index] = leaf;
  }
};

bool IsDictionaryReadSupported(const ArrowType& type) {
  // Only supported currently for BYTE_ARRAY types
  return type.id() == ::arrow::Type::BINARY || type.id() == ::arrow::Type::STRING;
}

// ----------------------------------------------------------------------
// Schema logic

::arrow::Result<std::shared_ptr<ArrowType>> GetTypeForNode(
    int column_index, const schema::PrimitiveNode& primitive_node,
    SchemaTreeContext* ctx) {
  ARROW_ASSIGN_OR_RAISE(std::shared_ptr<ArrowType> storage_type,
                        GetArrowType(primitive_node, ctx->properties, ctx->metadata));
  if (ctx->properties.read_dictionary(column_index) &&
      IsDictionaryReadSupported(*storage_type)) {
    return ::arrow::dictionary(::arrow::int32(), storage_type);
  }
  return storage_type;
}

Status NodeToSchemaField(const Node& node, LevelInfo current_levels,
                         SchemaTreeContext* ctx, const SchemaField* parent,
                         SchemaField* out);

Status GroupToSchemaField(const GroupNode& node, LevelInfo current_levels,
                          SchemaTreeContext* ctx, const SchemaField* parent,
                          SchemaField* out);

Status PopulateLeaf(int column_index, const std::shared_ptr<Field>& field,
                    LevelInfo current_levels, SchemaTreeContext* ctx,
                    const SchemaField* parent, SchemaField* out) {
  out->field = field;
  out->column_index = column_index;
  out->level_info = current_levels;
  ctx->RecordLeaf(out);
  ctx->LinkParent(out, parent);
  return Status::OK();
}

// Special case mentioned in the format spec:
//   If the name is array or uses the parent's name with `_tuple` appended,
//   this should be:
//   - a list of list or map type if the repeated group node is LIST- or MAP-annotated.
//   - otherwise, a list of struct even for single child elements.
bool HasListElementName(const GroupNode& node, const GroupNode& parent) {
  ::std::string_view name{node.name()};
  return name == "array" || name == (parent.name() + "_tuple");
}

Status GroupToStruct(const GroupNode& node, LevelInfo current_levels,
                     SchemaTreeContext* ctx, const SchemaField* parent,
                     SchemaField* out) {
  std::vector<std::shared_ptr<Field>> arrow_fields;
  out->children.resize(node.field_count());
  // All level increments for the node are expected to happen by callers.
  // This is required because repeated elements need to have their own
  // SchemaField.

  for (int i = 0; i < node.field_count(); i++) {
    RETURN_NOT_OK(
        NodeToSchemaField(*node.field(i), current_levels, ctx, out, &out->children[i]));
    arrow_fields.push_back(out->children[i].field);
  }
  auto struct_type = ::arrow::struct_(arrow_fields);
  out->field = ::arrow::field(node.name(), struct_type, node.is_optional(),
                              FieldIdMetadata(node.field_id()));
  out->level_info = current_levels;
  return Status::OK();
}

Status ListToSchemaField(const GroupNode& group, LevelInfo current_levels,
                         SchemaTreeContext* ctx, const SchemaField* parent,
                         SchemaField* out);

Status MapToSchemaField(const GroupNode& group, LevelInfo current_levels,
                        SchemaTreeContext* ctx, const SchemaField* parent,
                        SchemaField* out) {
  if (group.field_count() != 1) {
    return Status::Invalid("MAP-annotated groups must have a single child.");
  }
  if (group.is_repeated()) {
    return Status::Invalid("MAP-annotated groups must not be repeated.");
  }

  const Node& key_value_node = *group.field(0);

  if (!key_value_node.is_repeated()) {
    return Status::Invalid(
        "Non-repeated key value in a MAP-annotated group are not supported.");
  }

  if (!key_value_node.is_group()) {
    return Status::Invalid("Key-value node must be a group.");
  }

  const GroupNode& key_value = checked_cast<const GroupNode&>(key_value_node);
  if (key_value.field_count() != 1 && key_value.field_count() != 2) {
    return Status::Invalid("Key-value map node must have 1 or 2 child elements. Found: ",
                           key_value.field_count());
  }
  const Node& key_node = *key_value.field(0);
  if (!key_node.is_required()) {
    return Status::Invalid("Map keys must be annotated as required.");
  }
  // Arrow doesn't support 1 column maps (i.e. Sets).  The options are to either
  // make the values column nullable, or process the map as a list.  We choose the
  // latter as it is simpler.
  if (key_value.field_count() == 1) {
    return ListToSchemaField(group, current_levels, ctx, parent, out);
  }

  current_levels.Increment(group);
  int16_t repeated_ancestor_def_level = current_levels.IncrementRepeated();

  out->children.resize(1);
  SchemaField* key_value_field = &out->children[0];

  key_value_field->children.resize(2);
  SchemaField* key_field = &key_value_field->children[0];
  SchemaField* value_field = &key_value_field->children[1];

  ctx->LinkParent(out, parent);
  ctx->LinkParent(key_value_field, out);
  ctx->LinkParent(key_field, key_value_field);
  ctx->LinkParent(value_field, key_value_field);

  // required/optional group name=whatever {
  //   repeated group name=key_values {
  //     required TYPE key;
  //     required/optional TYPE value;
  //   }
  // }
  //

  RETURN_NOT_OK(NodeToSchemaField(*key_value.field(0), current_levels, ctx,
                                  key_value_field, key_field));
  RETURN_NOT_OK(NodeToSchemaField(*key_value.field(1), current_levels, ctx,
                                  key_value_field, value_field));

  key_value_field->field = ::arrow::field(
      group.name(), ::arrow::struct_({key_field->field, value_field->field}),
      /*nullable=*/false, FieldIdMetadata(key_value.field_id()));
  key_value_field->level_info = current_levels;

  out->field = ::arrow::field(group.name(),
                              std::make_shared<::arrow::MapType>(key_value_field->field),
                              group.is_optional(), FieldIdMetadata(group.field_id()));
  out->level_info = current_levels;
  // At this point current levels contains the def level for this list,
  // we need to reset to the prior parent.
  out->level_info.repeated_ancestor_def_level = repeated_ancestor_def_level;
  return Status::OK();
}

Status ListToSchemaField(const GroupNode& group, LevelInfo current_levels,
                         SchemaTreeContext* ctx, const SchemaField* parent,
                         SchemaField* out) {
  if (group.field_count() != 1) {
    return Status::Invalid("LIST-annotated groups must have a single child.");
  }
  if (group.is_repeated()) {
    return Status::Invalid("LIST-annotated groups must not be repeated.");
  }

  current_levels.Increment(group);

  out->children.resize(group.field_count());
  SchemaField* child_field = &out->children[0];

  ctx->LinkParent(out, parent);
  ctx->LinkParent(child_field, out);

  const Node& list_node = *group.field(0);

  if (!list_node.is_repeated()) {
    return Status::Invalid(
        "Non-repeated nodes in a LIST-annotated group are not supported.");
  }

  int16_t repeated_ancestor_def_level = current_levels.IncrementRepeated();
  if (list_node.is_group()) {
    const auto& list_group = static_cast<const GroupNode&>(list_node);
    if (list_group.field_count() > 1) {
      // The inner type of the list should be a struct when there are multiple fields
      // in the repeated group
      RETURN_NOT_OK(GroupToStruct(list_group, current_levels, ctx, out, child_field));
    } else if (list_group.field_count() == 1) {
      const auto& repeated_field = list_group.field(0);
      if (repeated_field->is_repeated()) {
        // Special case where the inner type might be a list with two-level encoding
        // like below:
        //
        // required/optional group name=SOMETHING (LIST) {
        //   repeated group array (LIST) {
        //     repeated TYPE item;
        //   }
        // }
        //
        // yields list<item: list<item: TYPE not null> not null> ?nullable
        if (!list_group.logical_type()->is_list()) {
          return Status::Invalid("Group with one repeated child must be LIST-annotated.");
        }
        // LIST-annotated group with three-level encoding cannot be repeated.
        if (repeated_field->is_group()) {
          auto& repeated_group_field = static_cast<const GroupNode&>(*repeated_field);
          if (repeated_group_field.field_count() == 0) {
            return Status::Invalid("LIST-annotated groups must have at least one child.");
          }
          if (!repeated_group_field.field(0)->is_repeated()) {
            return Status::Invalid("LIST-annotated groups must not be repeated.");
          }
        }
        RETURN_NOT_OK(
            NodeToSchemaField(*repeated_field, current_levels, ctx, out, child_field));
      } else if (HasListElementName(list_group, group)) {
        // We distinguish the special case that we have
        //
        // required/optional group name=SOMETHING {
        //   repeated group name=array or $SOMETHING_tuple {
        //     required/optional TYPE item;
        //   }
        // }
        //
        // The inner type of the list should be a struct rather than a primitive value
        //
        // yields list<item: struct<item: TYPE ?nullable> not null> ?nullable
        RETURN_NOT_OK(GroupToStruct(list_group, current_levels, ctx, out, child_field));
      } else {
        // Resolve 3-level encoding
        //
        // required/optional group name=whatever {
        //   repeated group name=list {
        //     required/optional TYPE item;
        //   }
        // }
        //
        // yields list<item: TYPE ?nullable> ?nullable
        RETURN_NOT_OK(
            NodeToSchemaField(*repeated_field, current_levels, ctx, out, child_field));
      }
    } else {
      return Status::Invalid("Group must have at least one child.");
    }
  } else {
    // Two-level list encoding
    //
    // required/optional group LIST {
    //   repeated TYPE;
    // }
    //
    // TYPE is a primitive type
    //
    // yields list<item: TYPE not null> ?nullable
    const auto& primitive_node = static_cast<const PrimitiveNode&>(list_node);
    int column_index = ctx->schema->GetColumnIndex(primitive_node);
    ARROW_ASSIGN_OR_RAISE(std::shared_ptr<ArrowType> type,
                          GetTypeForNode(column_index, primitive_node, ctx));
    auto item_field = ::arrow::field(list_node.name(), type, /*nullable=*/false,
                                     FieldIdMetadata(list_node.field_id()));
    RETURN_NOT_OK(
        PopulateLeaf(column_index, item_field, current_levels, ctx, out, child_field));
  }
  out->field = ::arrow::field(group.name(), ::arrow::list(child_field->field),
                              group.is_optional(), FieldIdMetadata(group.field_id()));
  out->level_info = current_levels;
  // At this point current levels contains the def level for this list,
  // we need to reset to the prior parent.
  out->level_info.repeated_ancestor_def_level = repeated_ancestor_def_level;
  return Status::OK();
}

Status GroupToSchemaField(const GroupNode& node, LevelInfo current_levels,
                          SchemaTreeContext* ctx, const SchemaField* parent,
                          SchemaField* out) {
  if (node.logical_type()->is_list()) {
    return ListToSchemaField(node, current_levels, ctx, parent, out);
  } else if (node.logical_type()->is_map()) {
    return MapToSchemaField(node, current_levels, ctx, parent, out);
  }
  std::shared_ptr<ArrowType> type;
  if (node.is_repeated()) {
    // Simple repeated struct
    //
    // repeated group $NAME {
    //   r/o TYPE[0] f0
    //   r/o TYPE[1] f1
    // }
    out->children.resize(1);

    int16_t repeated_ancestor_def_level = current_levels.IncrementRepeated();
    RETURN_NOT_OK(GroupToStruct(node, current_levels, ctx, out, &out->children[0]));
    out->field = ::arrow::field(node.name(), ::arrow::list(out->children[0].field),
                                /*nullable=*/false, FieldIdMetadata(node.field_id()));

    ctx->LinkParent(&out->children[0], out);
    out->level_info = current_levels;
    // At this point current_levels contains this list as the def level, we need to
    // use the previous ancestor of this list.
    out->level_info.repeated_ancestor_def_level = repeated_ancestor_def_level;
    return Status::OK();
  } else {
    current_levels.Increment(node);
    return GroupToStruct(node, current_levels, ctx, parent, out);
  }
}

Status NodeToSchemaField(const Node& node, LevelInfo current_levels,
                         SchemaTreeContext* ctx, const SchemaField* parent,
                         SchemaField* out) {
  // Workhorse function for converting a Parquet schema node to an Arrow
  // type. Handles different conventions for nested data.

  ctx->LinkParent(out, parent);

  // Now, walk the schema and create a ColumnDescriptor for each leaf node
  if (node.is_group()) {
    // A nested field, but we don't know what kind yet
    return GroupToSchemaField(static_cast<const GroupNode&>(node), current_levels, ctx,
                              parent, out);
  } else {
    // Either a normal flat primitive type, or a list type encoded with 1-level
    // list encoding. Note that the 3-level encoding is the form recommended by
    // the parquet specification, but technically we can have either
    //
    // required/optional $TYPE $FIELD_NAME
    //
    // or
    //
    // repeated $TYPE $FIELD_NAME
    const auto& primitive_node = static_cast<const PrimitiveNode&>(node);
    int column_index = ctx->schema->GetColumnIndex(primitive_node);
    ARROW_ASSIGN_OR_RAISE(std::shared_ptr<ArrowType> type,
                          GetTypeForNode(column_index, primitive_node, ctx));
    if (node.is_repeated()) {
      // One-level list encoding, e.g.
      // a: repeated int32;
      int16_t repeated_ancestor_def_level = current_levels.IncrementRepeated();
      out->children.resize(1);
      auto child_field = ::arrow::field(node.name(), type, /*nullable=*/false);
      RETURN_NOT_OK(PopulateLeaf(column_index, child_field, current_levels, ctx, out,
                                 &out->children[0]));

      out->field = ::arrow::field(node.name(), ::arrow::list(child_field),
                                  /*nullable=*/false, FieldIdMetadata(node.field_id()));
      out->level_info = current_levels;
      // At this point current_levels has consider this list the ancestor so restore
      // the actual ancestor.
      out->level_info.repeated_ancestor_def_level = repeated_ancestor_def_level;
      return Status::OK();
    } else {
      current_levels.Increment(node);
      // A normal (required/optional) primitive node
      return PopulateLeaf(column_index,
                          ::arrow::field(node.name(), type, node.is_optional(),
                                         FieldIdMetadata(node.field_id())),
                          current_levels, ctx, parent, out);
    }
  }
}

// Get the original Arrow schema, as serialized in the Parquet metadata
Status GetOriginSchema(const std::shared_ptr<const KeyValueMetadata>& metadata,
                       std::shared_ptr<const KeyValueMetadata>* clean_metadata,
                       std::shared_ptr<::arrow::Schema>* out) {
  if (metadata == nullptr) {
    *out = nullptr;
    *clean_metadata = nullptr;
    return Status::OK();
  }

  static const std::string kArrowSchemaKey = "ARROW:schema";
  int schema_index = metadata->FindKey(kArrowSchemaKey);
  if (schema_index == -1) {
    *out = nullptr;
    *clean_metadata = metadata;
    return Status::OK();
  }

  // The original Arrow schema was serialized using the store_schema option.
  // We deserialize it here and use it to inform read options such as
  // dictionary-encoded fields.
  auto decoded = ::arrow::util::base64_decode(metadata->value(schema_index));
  auto schema_buf = std::make_shared<Buffer>(decoded);

  ::arrow::ipc::DictionaryMemo dict_memo;
  ::arrow::io::BufferReader input(schema_buf);

  ARROW_ASSIGN_OR_RAISE(*out, ::arrow::ipc::ReadSchema(&input, &dict_memo));

  if (metadata->size() > 1) {
    // Copy the metadata without the schema key
    auto new_metadata = ::arrow::key_value_metadata({}, {});
    new_metadata->reserve(metadata->size() - 1);
    for (int64_t i = 0; i < metadata->size(); ++i) {
      if (i == schema_index) continue;
      new_metadata->Append(metadata->key(i), metadata->value(i));
    }
    *clean_metadata = new_metadata;
  } else {
    // No other keys, let metadata be null
    *clean_metadata = nullptr;
  }
  return Status::OK();
}

// Restore original Arrow field information that was serialized as Parquet metadata
// but that is not necessarily present in the field reconstituted from Parquet data
// (for example, Parquet timestamp types doesn't carry timezone information).

Result<bool> ApplyOriginalMetadata(const Field& origin_field, SchemaField* inferred);

std::function<std::shared_ptr<::arrow::DataType>(FieldVector)> GetNestedFactory(
    const ArrowType& origin_type, const ArrowType& inferred_type) {
  switch (inferred_type.id()) {
    case ::arrow::Type::STRUCT:
      if (origin_type.id() == ::arrow::Type::STRUCT) {
        return [](FieldVector fields) { return ::arrow::struct_(std::move(fields)); };
      }
      break;
    case ::arrow::Type::LIST:
      if (origin_type.id() == ::arrow::Type::LIST) {
        return [](FieldVector fields) {
          DCHECK_EQ(fields.size(), 1);
          return ::arrow::list(std::move(fields[0]));
        };
      }
      if (origin_type.id() == ::arrow::Type::LARGE_LIST) {
        return [](FieldVector fields) {
          DCHECK_EQ(fields.size(), 1);
          return ::arrow::large_list(std::move(fields[0]));
        };
      }
      if (origin_type.id() == ::arrow::Type::FIXED_SIZE_LIST) {
        const auto list_size =
            checked_cast<const ::arrow::FixedSizeListType&>(origin_type).list_size();
        return [list_size](FieldVector fields) {
          DCHECK_EQ(fields.size(), 1);
          return ::arrow::fixed_size_list(std::move(fields[0]), list_size);
        };
      }
      break;
    default:
      break;
  }
  return {};
}

Result<bool> ApplyOriginalStorageMetadata(const Field& origin_field,
                                          SchemaField* inferred) {
  bool modified = false;

  auto& origin_type = origin_field.type();
  auto& inferred_type = inferred->field->type();

  const int num_children = inferred_type->num_fields();

  if (num_children > 0 && origin_type->num_fields() == num_children) {
    DCHECK_EQ(static_cast<int>(inferred->children.size()), num_children);
    const auto factory = GetNestedFactory(*origin_type, *inferred_type);
    if (factory) {
      // The type may be modified (e.g. LargeList) while the children stay the same
      modified |= origin_type->id() != inferred_type->id();

      // Apply original metadata recursively to children
      for (int i = 0; i < inferred_type->num_fields(); ++i) {
        ARROW_ASSIGN_OR_RAISE(
            const bool child_modified,
            ApplyOriginalMetadata(*origin_type->field(i), &inferred->children[i]));
        modified |= child_modified;
      }
      if (modified) {
        // Recreate this field using the modified child fields
        ::arrow::FieldVector modified_children(inferred_type->num_fields());
        for (int i = 0; i < inferred_type->num_fields(); ++i) {
          modified_children[i] = inferred->children[i].field;
        }
        inferred->field =
            inferred->field->WithType(factory(std::move(modified_children)));
      }
    }
  }

  if (origin_type->id() == ::arrow::Type::TIMESTAMP &&
      inferred_type->id() == ::arrow::Type::TIMESTAMP) {
    // Restore time zone, if any
    const auto& ts_type = checked_cast<const ::arrow::TimestampType&>(*inferred_type);
    const auto& ts_origin_type =
        checked_cast<const ::arrow::TimestampType&>(*origin_type);

    // If the data is tz-aware, then set the original time zone, since Parquet
    // has no native storage for timezones
    if (ts_type.timezone() == "UTC" && !ts_origin_type.timezone().empty()) {
      if (ts_type.unit() == ts_origin_type.unit()) {
        inferred->field = inferred->field->WithType(origin_type);
      } else {
        auto ts_type_new = ::arrow::timestamp(ts_type.unit(), ts_origin_type.timezone());
        inferred->field = inferred->field->WithType(ts_type_new);
      }
    }
    modified = true;
  }

  if (origin_type->id() == ::arrow::Type::DURATION &&
      inferred_type->id() == ::arrow::Type::INT64) {
    // Read back int64 arrays as duration.
    inferred->field = inferred->field->WithType(origin_type);
    modified = true;
  }

  if (origin_type->id() == ::arrow::Type::DICTIONARY &&
      inferred_type->id() != ::arrow::Type::DICTIONARY &&
      IsDictionaryReadSupported(*inferred_type)) {
    // Direct dictionary reads are only supported for a couple primitive types,
    // so no need to recurse on value types.
    const auto& dict_origin_type =
        checked_cast<const ::arrow::DictionaryType&>(*origin_type);
    inferred->field = inferred->field->WithType(::arrow::dictionary(
        dict_origin_type.index_type(), inferred_type, dict_origin_type.ordered()));
    modified = true;
  }

  if ((origin_type->id() == ::arrow::Type::LARGE_BINARY &&
       inferred_type->id() == ::arrow::Type::BINARY) ||
      (origin_type->id() == ::arrow::Type::LARGE_STRING &&
       inferred_type->id() == ::arrow::Type::STRING)) {
    // Read back binary-like arrays with the intended offset width.
    inferred->field = inferred->field->WithType(origin_type);
    modified = true;
  }

  if (origin_type->id() == ::arrow::Type::DECIMAL256 &&
      inferred_type->id() == ::arrow::Type::DECIMAL128) {
    inferred->field = inferred->field->WithType(origin_type);
    modified = true;
  }

  // Restore field metadata
  std::shared_ptr<const KeyValueMetadata> field_metadata = origin_field.metadata();
  if (field_metadata != nullptr) {
    if (inferred->field->metadata()) {
      // Prefer the metadata keys (like field_id) from the current metadata
      field_metadata = field_metadata->Merge(*inferred->field->metadata());
    }
    inferred->field = inferred->field->WithMetadata(field_metadata);
    modified = true;
  }

  return modified;
}

Result<bool> ApplyOriginalMetadata(const Field& origin_field, SchemaField* inferred) {
  bool modified = false;

  auto& origin_type = origin_field.type();
  const auto& inferred_type = inferred->field->type();

  if (origin_type->id() == ::arrow::Type::EXTENSION) {
    const auto& ex_type = checked_cast<const ::arrow::ExtensionType&>(*origin_type);
    if (inferred_type->id() != ::arrow::Type::EXTENSION &&
        ex_type.extension_name() == std::string("arrow.json") &&
        ::arrow::extension::JsonExtensionType::IsSupportedStorageType(
            inferred_type->id())) {
      // Schema mismatch.
      //
      // Arrow extensions are DISABLED in Parquet.
      // origin_type is ::arrow::extension::json()
      // inferred_type is ::arrow::utf8()
      //
      // Origin type is restored as Arrow should be considered the source of truth.
      inferred->field = inferred->field->WithType(origin_type);
      RETURN_NOT_OK(ApplyOriginalStorageMetadata(origin_field, inferred));
    } else if (inferred_type->id() == ::arrow::Type::EXTENSION &&
               ex_type.extension_name() == std::string("arrow.json")) {
      // Potential schema mismatch.
      //
      // Arrow extensions are ENABLED in Parquet.
      // origin_type is arrow::extension::json(...)
      // inferred_type is arrow::extension::json(arrow::utf8())
      auto origin_storage_field = origin_field.WithType(ex_type.storage_type());

      // Apply metadata recursively to storage type
      RETURN_NOT_OK(ApplyOriginalStorageMetadata(*origin_storage_field, inferred));
      inferred->field = inferred->field->WithType(origin_type);
    } else if (inferred_type->id() == ::arrow::Type::EXTENSION &&
               ex_type.extension_name() == std::string("parquet.variant")) {
      // Potential schema mismatch.
      //
      // Arrow extensions are ENABLED in Parquet.
      // origin_type is parquet::arrow::variant(...)
      // inferred_type is
      // parquet::arrow::variant(struct(arrow::binary(),arrow::binary()))
      auto origin_storage_field = origin_field.WithType(ex_type.storage_type());

      // Apply metadata recursively to storage type
      RETURN_NOT_OK(ApplyOriginalStorageMetadata(*origin_storage_field, inferred));
      inferred->field = inferred->field->WithType(origin_type);
    } else {
      auto origin_storage_field = origin_field.WithType(ex_type.storage_type());

      // Apply metadata recursively to storage type
      RETURN_NOT_OK(ApplyOriginalStorageMetadata(*origin_storage_field, inferred));

      // Restore extension type, if the storage type is the same as inferred
      // from the Parquet type
      if (ex_type.storage_type()->Equals(*inferred->field->type())) {
        inferred->field = inferred->field->WithType(origin_type);
      }
    }
    modified = true;
  } else {
    ARROW_ASSIGN_OR_RAISE(modified, ApplyOriginalStorageMetadata(origin_field, inferred));
  }

  return modified;
}

}  // namespace

Status FieldToNode(const std::shared_ptr<Field>& field,
                   const WriterProperties& properties,
                   const ArrowWriterProperties& arrow_properties, NodePtr* out) {
  return FieldToNode(field->name(), field, properties, arrow_properties, out);
}

Status ToParquetSchema(const ::arrow::Schema* arrow_schema,
                       const WriterProperties& properties,
                       const ArrowWriterProperties& arrow_properties,
                       std::shared_ptr<SchemaDescriptor>* out) {
  std::vector<NodePtr> nodes(arrow_schema->num_fields());
  for (int i = 0; i < arrow_schema->num_fields(); i++) {
    RETURN_NOT_OK(
        FieldToNode(arrow_schema->field(i), properties, arrow_properties, &nodes[i]));
  }

  NodePtr schema = GroupNode::Make("schema", Repetition::REQUIRED, nodes);
  *out = std::make_shared<::parquet::SchemaDescriptor>();
  PARQUET_CATCH_NOT_OK((*out)->Init(schema));

  return Status::OK();
}

Status ToParquetSchema(const ::arrow::Schema* arrow_schema,
                       const WriterProperties& properties,
                       std::shared_ptr<SchemaDescriptor>* out) {
  return ToParquetSchema(arrow_schema, properties, *default_arrow_writer_properties(),
                         out);
}

Status FromParquetSchema(
    const SchemaDescriptor* schema, const ArrowReaderProperties& properties,
    const std::shared_ptr<const KeyValueMetadata>& key_value_metadata,
    std::shared_ptr<::arrow::Schema>* out) {
  SchemaManifest manifest;
  RETURN_NOT_OK(SchemaManifest::Make(schema, key_value_metadata, properties, &manifest));
  std::vector<std::shared_ptr<Field>> fields(manifest.schema_fields.size());

  for (int i = 0; i < static_cast<int>(fields.size()); i++) {
    const auto& schema_field = manifest.schema_fields[i];
    fields[i] = schema_field.field;
  }
  if (manifest.origin_schema) {
    // ARROW-8980: If the ARROW:schema was in the input metadata, then
    // manifest.origin_schema will have it scrubbed out
    *out = ::arrow::schema(fields, manifest.origin_schema->metadata());
  } else {
    *out = ::arrow::schema(fields, key_value_metadata);
  }
  return Status::OK();
}

Status FromParquetSchema(const SchemaDescriptor* parquet_schema,
                         const ArrowReaderProperties& properties,
                         std::shared_ptr<::arrow::Schema>* out) {
  return FromParquetSchema(parquet_schema, properties, nullptr, out);
}

Status FromParquetSchema(const SchemaDescriptor* parquet_schema,
                         std::shared_ptr<::arrow::Schema>* out) {
  ArrowReaderProperties properties;
  return FromParquetSchema(parquet_schema, properties, nullptr, out);
}

Status SchemaManifest::Make(const SchemaDescriptor* schema,
                            const std::shared_ptr<const KeyValueMetadata>& metadata,
                            const ArrowReaderProperties& properties,
                            SchemaManifest* manifest) {
  SchemaTreeContext ctx;
  ctx.manifest = manifest;
  ctx.properties = properties;
  ctx.schema = schema;
  ctx.metadata = metadata;
  const GroupNode& schema_node = *schema->group_node();
  manifest->descr = schema;
  manifest->schema_fields.resize(schema_node.field_count());

  // Try to deserialize original Arrow schema
  RETURN_NOT_OK(
      GetOriginSchema(metadata, &manifest->schema_metadata, &manifest->origin_schema));
  // Ignore original schema if it's not compatible with the Parquet schema
  if (manifest->origin_schema != nullptr &&
      manifest->origin_schema->num_fields() != schema_node.field_count()) {
    manifest->origin_schema = nullptr;
  }

  for (int i = 0; i < static_cast<int>(schema_node.field_count()); ++i) {
    SchemaField* out_field = &manifest->schema_fields[i];
    RETURN_NOT_OK(NodeToSchemaField(*schema_node.field(i), LevelInfo(), &ctx,
                                    /*parent=*/nullptr, out_field));

    // TODO(wesm): as follow up to ARROW-3246, we should really pass the origin
    // schema (if any) through all functions in the schema reconstruction, but
    // I'm being lazy and just setting dictionary fields at the top level for
    // now
    if (manifest->origin_schema == nullptr) {
      continue;
    }

    auto& origin_field = manifest->origin_schema->field(i);
    RETURN_NOT_OK(ApplyOriginalMetadata(*origin_field, out_field));
  }
  return Status::OK();
}

}  // namespace parquet::arrow<|MERGE_RESOLUTION|>--- conflicted
+++ resolved
@@ -455,19 +455,16 @@
         type = ParquetType::BYTE_ARRAY;
         logical_type = LogicalType::JSON();
         break;
-<<<<<<< HEAD
       } else if (ext_type->extension_name() == std::string_view("geoarrow.wkb")) {
         type = ParquetType::BYTE_ARRAY;
         ARROW_ASSIGN_OR_RAISE(logical_type,
                               LogicalTypeFromGeoArrowMetadata(ext_type->Serialize()));
         break;
-=======
       } else if (ext_type->extension_name() == std::string("parquet.variant")) {
         auto variant_type = std::static_pointer_cast<VariantExtensionType>(field->type());
 
         return VariantToNode(variant_type, name, field->nullable(), field_id, properties,
                              arrow_properties, out);
->>>>>>> 278fa141
       }
 
       std::shared_ptr<::arrow::Field> storage_field = ::arrow::field(
