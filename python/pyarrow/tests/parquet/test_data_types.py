--- conflicted
+++ resolved
@@ -520,7 +520,6 @@
 
     table = pa.table([arr], names=["ext"])
 
-<<<<<<< HEAD
     # With defaults, this should roundtrip (because store_schema=True)
     _check_roundtrip(table, table)
 
@@ -558,8 +557,6 @@
         table,
         table,
         {"arrow_extensions_enabled": True}, store_schema=False)
-=======
-    _simple_table_roundtrip(table)
 
 
 def test_undefined_logical_type(parquet_test_datadir):
@@ -571,5 +568,4 @@
         b"unknown string 1",
         b"unknown string 2",
         b"unknown string 3"
-    ]
->>>>>>> 7df396ee
+    ]