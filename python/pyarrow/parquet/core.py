# Licensed to the Apache Software Foundation (ASF) under one
# or more contributor license agreements.  See the NOTICE file
# distributed with this work for additional information
# regarding copyright ownership.  The ASF licenses this file
# to you under the Apache License, Version 2.0 (the
# "License"); you may not use this file except in compliance
# with the License.  You may obtain a copy of the License at
#
#   http://www.apache.org/licenses/LICENSE-2.0
#
# Unless required by applicable law or agreed to in writing,
# software distributed under the License is distributed on an
# "AS IS" BASIS, WITHOUT WARRANTIES OR CONDITIONS OF ANY
# KIND, either express or implied.  See the License for the
# specific language governing permissions and limitations
# under the License.


from collections import defaultdict
from contextlib import nullcontext
from functools import reduce

import inspect
import json
import os
import re
import operator

import pyarrow as pa

try:
    import pyarrow._parquet as _parquet
except ImportError as exc:
    raise ImportError(
        "The pyarrow installation is not built with support "
        f"for the Parquet file format ({str(exc)})"
    ) from None

from pyarrow._parquet import (ParquetReader, Statistics,  # noqa
                              FileMetaData, RowGroupMetaData,
                              ColumnChunkMetaData,
                              ParquetSchema, ColumnSchema,
                              ParquetLogicalType,
                              FileEncryptionProperties,
                              FileDecryptionProperties,
                              SortingColumn)
from pyarrow.fs import (LocalFileSystem, FileSystem, FileType,
                        _resolve_filesystem_and_path, _ensure_filesystem)
from pyarrow.util import guid, _is_path_like, _stringify_path, _deprecate_api


def _check_contains_null(val):
    if isinstance(val, bytes):
        for byte in val:
            if isinstance(byte, bytes):
                compare_to = chr(0)
            else:
                compare_to = 0
            if byte == compare_to:
                return True
    elif isinstance(val, str):
        return '\x00' in val
    return False


def _check_filters(filters, check_null_strings=True):
    """
    Check if filters are well-formed.
    """
    if filters is not None:
        if len(filters) == 0 or any(len(f) == 0 for f in filters):
            raise ValueError("Malformed filters")
        if isinstance(filters[0][0], str):
            # We have encountered the situation where we have one nesting level
            # too few:
            #   We have [(,,), ..] instead of [[(,,), ..]]
            filters = [filters]
        if check_null_strings:
            for conjunction in filters:
                for col, op, val in conjunction:
                    if (
                        isinstance(val, list) and
                        all(_check_contains_null(v) for v in val) or
                        _check_contains_null(val)
                    ):
                        raise NotImplementedError(
                            "Null-terminated binary strings are not supported "
                            "as filter values."
                        )
    return filters


_DNF_filter_doc = """Predicates are expressed using an ``Expression`` or using
    the disjunctive normal form (DNF), like ``[[('x', '=', 0), ...], ...]``.
    DNF allows arbitrary boolean logical combinations of single column predicates.
    The innermost tuples each describe a single column predicate. The list of inner
    predicates is interpreted as a conjunction (AND), forming a more selective and
    multiple column predicate. Finally, the most outer list combines these filters
    as a disjunction (OR).

    Predicates may also be passed as List[Tuple]. This form is interpreted
    as a single conjunction. To express OR in predicates, one must
    use the (preferred) List[List[Tuple]] notation.

    Each tuple has format: (``key``, ``op``, ``value``) and compares the
    ``key`` with the ``value``.
    The supported ``op`` are:  ``=`` or ``==``, ``!=``, ``<``, ``>``, ``<=``,
    ``>=``, ``in`` and ``not in``. If the ``op`` is ``in`` or ``not in``, the
    ``value`` must be a collection such as a ``list``, a ``set`` or a
    ``tuple``.

    Examples:

    Using the ``Expression`` API:

    .. code-block:: python

        import pyarrow.compute as pc
        pc.field('x') = 0
        pc.field('y').isin(['a', 'b', 'c'])
        ~pc.field('y').isin({'a', 'b'})

    Using the DNF format:

    .. code-block:: python

        ('x', '=', 0)
        ('y', 'in', ['a', 'b', 'c'])
        ('z', 'not in', {'a','b'})

    """


def filters_to_expression(filters):
    """
    Check if filters are well-formed and convert to an ``Expression``.

    Parameters
    ----------
    filters : List[Tuple] or List[List[Tuple]]

    Notes
    -----
    See internal ``pyarrow._DNF_filter_doc`` attribute for more details.

    Examples
    --------

    >>> filters_to_expression([('foo', '==', 'bar')])
    <pyarrow.compute.Expression (foo == "bar")>

    Returns
    -------
    pyarrow.compute.Expression
        An Expression representing the filters
    """
    import pyarrow.dataset as ds

    if isinstance(filters, ds.Expression):
        return filters

    filters = _check_filters(filters, check_null_strings=False)

    def convert_single_predicate(col, op, val):
        field = ds.field(col)

        if op == "=" or op == "==":
            return field == val
        elif op == "!=":
            return field != val
        elif op == '<':
            return field < val
        elif op == '>':
            return field > val
        elif op == '<=':
            return field <= val
        elif op == '>=':
            return field >= val
        elif op == 'in':
            return field.isin(val)
        elif op == 'not in':
            return ~field.isin(val)
        else:
            raise ValueError(
                '"{0}" is not a valid operator in predicates.'.format(
                    (col, op, val)))

    disjunction_members = []

    for conjunction in filters:
        conjunction_members = [
            convert_single_predicate(col, op, val)
            for col, op, val in conjunction
        ]

        disjunction_members.append(reduce(operator.and_, conjunction_members))

    return reduce(operator.or_, disjunction_members)


_filters_to_expression = _deprecate_api(
    "_filters_to_expression", "filters_to_expression",
    filters_to_expression, "10.0.0", DeprecationWarning)


# ----------------------------------------------------------------------
# Reading a single Parquet file


class ParquetFile:
    """
    Reader interface for a single Parquet file.

    Parameters
    ----------
    source : str, pathlib.Path, pyarrow.NativeFile, or file-like object
        Readable source. For passing bytes or buffer-like file containing a
        Parquet file, use pyarrow.BufferReader.
    metadata : FileMetaData, default None
        Use existing metadata object, rather than reading from file.
    common_metadata : FileMetaData, default None
        Will be used in reads for pandas schema metadata if not found in the
        main file's metadata, no other uses at the moment.
    read_dictionary : list
        List of column names to read directly as DictionaryArray.
    memory_map : bool, default False
        If the source is a file path, use a memory map to read file, which can
        improve performance in some environments.
    buffer_size : int, default 0
        If positive, perform read buffering when deserializing individual
        column chunks. Otherwise IO calls are unbuffered.
    pre_buffer : bool, default False
        Coalesce and issue file reads in parallel to improve performance on
        high-latency filesystems (e.g. S3). If True, Arrow will use a
        background I/O thread pool.
    coerce_int96_timestamp_unit : str, default None
        Cast timestamps that are stored in INT96 format to a particular
        resolution (e.g. 'ms'). Setting to None is equivalent to 'ns'
        and therefore INT96 timestamps will be inferred as timestamps
        in nanoseconds.
    decryption_properties : FileDecryptionProperties, default None
        File decryption properties for Parquet Modular Encryption.
    thrift_string_size_limit : int, default None
        If not None, override the maximum total string size allocated
        when decoding Thrift structures. The default limit should be
        sufficient for most Parquet files.
    thrift_container_size_limit : int, default None
        If not None, override the maximum total size of containers allocated
        when decoding Thrift structures. The default limit should be
        sufficient for most Parquet files.
    filesystem : FileSystem, default None
        If nothing passed, will be inferred based on path.
        Path will try to be found in the local on-disk filesystem otherwise
        it will be parsed as an URI to determine the filesystem.
    page_checksum_verification : bool, default False
        If True, verify the checksum for each page read from the file.
    arrow_extensions_enabled : bool, default False
        If True, read Parquet logical types as Arrow Extension Types where possible,
        (e.g., JSON arrow.json).

    Examples
    --------

    Generate an example PyArrow Table and write it to Parquet file:

    >>> import pyarrow as pa
    >>> table = pa.table({'n_legs': [2, 2, 4, 4, 5, 100],
    ...                   'animal': ["Flamingo", "Parrot", "Dog", "Horse",
    ...                              "Brittle stars", "Centipede"]})

    >>> import pyarrow.parquet as pq
    >>> pq.write_table(table, 'example.parquet')

    Create a ``ParquetFile`` object from the Parquet file:

    >>> parquet_file = pq.ParquetFile('example.parquet')

    Read the data:

    >>> parquet_file.read()
    pyarrow.Table
    n_legs: int64
    animal: string
    ----
    n_legs: [[2,2,4,4,5,100]]
    animal: [["Flamingo","Parrot","Dog","Horse","Brittle stars","Centipede"]]

    Create a ParquetFile object with "animal" column as DictionaryArray:

    >>> parquet_file = pq.ParquetFile('example.parquet',
    ...                               read_dictionary=["animal"])
    >>> parquet_file.read()
    pyarrow.Table
    n_legs: int64
    animal: dictionary<values=string, indices=int32, ordered=0>
    ----
    n_legs: [[2,2,4,4,5,100]]
    animal: [  -- dictionary:
    ["Flamingo","Parrot",...,"Brittle stars","Centipede"]  -- indices:
    [0,1,2,3,4,5]]
    """

    def __init__(self, source, *, metadata=None, common_metadata=None,
                 read_dictionary=None, memory_map=False, buffer_size=0,
                 pre_buffer=False, coerce_int96_timestamp_unit=None,
                 decryption_properties=None, thrift_string_size_limit=None,
                 thrift_container_size_limit=None, filesystem=None,
                 page_checksum_verification=False, arrow_extensions_enabled=False):

        self._close_source = getattr(source, 'closed', True)

        filesystem, source = _resolve_filesystem_and_path(
            source, filesystem, memory_map=memory_map)
        if filesystem is not None:
            source = filesystem.open_input_file(source)
            self._close_source = True  # We opened it here, ensure we close it.

        self.reader = ParquetReader()
        self.reader.open(
            source, use_memory_map=memory_map,
            buffer_size=buffer_size, pre_buffer=pre_buffer,
            read_dictionary=read_dictionary, metadata=metadata,
            coerce_int96_timestamp_unit=coerce_int96_timestamp_unit,
            decryption_properties=decryption_properties,
            thrift_string_size_limit=thrift_string_size_limit,
            thrift_container_size_limit=thrift_container_size_limit,
            page_checksum_verification=page_checksum_verification,
            arrow_extensions_enabled=arrow_extensions_enabled,
        )
        self.common_metadata = common_metadata
        self._nested_paths_by_prefix = self._build_nested_paths()

    def __enter__(self):
        return self

    def __exit__(self, *args, **kwargs):
        self.close()

    def _build_nested_paths(self):
        paths = self.reader.column_paths

        result = defaultdict(list)

        for i, path in enumerate(paths):
            key = path[0]
            rest = path[1:]
            while True:
                result[key].append(i)

                if not rest:
                    break

                key = '.'.join((key, rest[0]))
                rest = rest[1:]

        return result

    @property
    def metadata(self):
        """
        Return the Parquet metadata.
        """
        return self.reader.metadata

    @property
    def schema(self):
        """
        Return the Parquet schema, unconverted to Arrow types
        """
        return self.metadata.schema

    @property
    def schema_arrow(self):
        """
        Return the inferred Arrow schema, converted from the whole Parquet
        file's schema

        Examples
        --------
        Generate an example Parquet file:

        >>> import pyarrow as pa
        >>> table = pa.table({'n_legs': [2, 2, 4, 4, 5, 100],
        ...                   'animal': ["Flamingo", "Parrot", "Dog", "Horse",
        ...                              "Brittle stars", "Centipede"]})
        >>> import pyarrow.parquet as pq
        >>> pq.write_table(table, 'example.parquet')
        >>> parquet_file = pq.ParquetFile('example.parquet')

        Read the Arrow schema:

        >>> parquet_file.schema_arrow
        n_legs: int64
        animal: string
        """
        return self.reader.schema_arrow

    @property
    def num_row_groups(self):
        """
        Return the number of row groups of the Parquet file.

        Examples
        --------
        >>> import pyarrow as pa
        >>> table = pa.table({'n_legs': [2, 2, 4, 4, 5, 100],
        ...                   'animal': ["Flamingo", "Parrot", "Dog", "Horse",
        ...                              "Brittle stars", "Centipede"]})
        >>> import pyarrow.parquet as pq
        >>> pq.write_table(table, 'example.parquet')
        >>> parquet_file = pq.ParquetFile('example.parquet')

        >>> parquet_file.num_row_groups
        1
        """
        return self.reader.num_row_groups

    def close(self, force: bool = False):
        if self._close_source or force:
            self.reader.close()

    @property
    def closed(self) -> bool:
        return self.reader.closed

    def read_row_group(self, i, columns=None, use_threads=True,
                       use_pandas_metadata=False):
        """
        Read a single row group from a Parquet file.

        Parameters
        ----------
        i : int
            Index of the individual row group that we want to read.
        columns : list
            If not None, only these columns will be read from the row group. A
            column name may be a prefix of a nested field, e.g. 'a' will select
            'a.b', 'a.c', and 'a.d.e'.
        use_threads : bool, default True
            Perform multi-threaded column reads.
        use_pandas_metadata : bool, default False
            If True and file has custom pandas schema metadata, ensure that
            index columns are also loaded.

        Returns
        -------
        pyarrow.table.Table
            Content of the row group as a table (of columns)

        Examples
        --------
        >>> import pyarrow as pa
        >>> table = pa.table({'n_legs': [2, 2, 4, 4, 5, 100],
        ...                   'animal': ["Flamingo", "Parrot", "Dog", "Horse",
        ...                              "Brittle stars", "Centipede"]})
        >>> import pyarrow.parquet as pq
        >>> pq.write_table(table, 'example.parquet')
        >>> parquet_file = pq.ParquetFile('example.parquet')

        >>> parquet_file.read_row_group(0)
        pyarrow.Table
        n_legs: int64
        animal: string
        ----
        n_legs: [[2,2,4,4,5,100]]
        animal: [["Flamingo","Parrot",...,"Brittle stars","Centipede"]]
        """
        column_indices = self._get_column_indices(
            columns, use_pandas_metadata=use_pandas_metadata)
        return self.reader.read_row_group(i, column_indices=column_indices,
                                          use_threads=use_threads)

    def read_row_groups(self, row_groups, columns=None, use_threads=True,
                        use_pandas_metadata=False):
        """
        Read a multiple row groups from a Parquet file.

        Parameters
        ----------
        row_groups : list
            Only these row groups will be read from the file.
        columns : list
            If not None, only these columns will be read from the row group. A
            column name may be a prefix of a nested field, e.g. 'a' will select
            'a.b', 'a.c', and 'a.d.e'.
        use_threads : bool, default True
            Perform multi-threaded column reads.
        use_pandas_metadata : bool, default False
            If True and file has custom pandas schema metadata, ensure that
            index columns are also loaded.

        Returns
        -------
        pyarrow.table.Table
            Content of the row groups as a table (of columns).

        Examples
        --------
        >>> import pyarrow as pa
        >>> table = pa.table({'n_legs': [2, 2, 4, 4, 5, 100],
        ...                   'animal': ["Flamingo", "Parrot", "Dog", "Horse",
        ...                              "Brittle stars", "Centipede"]})
        >>> import pyarrow.parquet as pq
        >>> pq.write_table(table, 'example.parquet')
        >>> parquet_file = pq.ParquetFile('example.parquet')

        >>> parquet_file.read_row_groups([0,0])
        pyarrow.Table
        n_legs: int64
        animal: string
        ----
        n_legs: [[2,2,4,4,5,...,2,4,4,5,100]]
        animal: [["Flamingo","Parrot","Dog",...,"Brittle stars","Centipede"]]
        """
        column_indices = self._get_column_indices(
            columns, use_pandas_metadata=use_pandas_metadata)
        return self.reader.read_row_groups(row_groups,
                                           column_indices=column_indices,
                                           use_threads=use_threads)

    def iter_batches(self, batch_size=65536, row_groups=None, columns=None,
                     use_threads=True, use_pandas_metadata=False):
        """
        Read streaming batches from a Parquet file.

        Parameters
        ----------
        batch_size : int, default 64K
            Maximum number of records to yield per batch. Batches may be
            smaller if there aren't enough rows in the file.
        row_groups : list
            Only these row groups will be read from the file.
        columns : list
            If not None, only these columns will be read from the file. A
            column name may be a prefix of a nested field, e.g. 'a' will select
            'a.b', 'a.c', and 'a.d.e'.
        use_threads : boolean, default True
            Perform multi-threaded column reads.
        use_pandas_metadata : boolean, default False
            If True and file has custom pandas schema metadata, ensure that
            index columns are also loaded.

        Yields
        ------
        pyarrow.RecordBatch
            Contents of each batch as a record batch

        Examples
        --------
        Generate an example Parquet file:

        >>> import pyarrow as pa
        >>> table = pa.table({'n_legs': [2, 2, 4, 4, 5, 100],
        ...                   'animal': ["Flamingo", "Parrot", "Dog", "Horse",
        ...                              "Brittle stars", "Centipede"]})
        >>> import pyarrow.parquet as pq
        >>> pq.write_table(table, 'example.parquet')
        >>> parquet_file = pq.ParquetFile('example.parquet')
        >>> for i in parquet_file.iter_batches():
        ...     print("RecordBatch")
        ...     print(i.to_pandas())
        ...
        RecordBatch
           n_legs         animal
        0       2       Flamingo
        1       2         Parrot
        2       4            Dog
        3       4          Horse
        4       5  Brittle stars
        5     100      Centipede
        """
        if row_groups is None:
            row_groups = range(0, self.metadata.num_row_groups)
        column_indices = self._get_column_indices(
            columns, use_pandas_metadata=use_pandas_metadata)

        batches = self.reader.iter_batches(batch_size,
                                           row_groups=row_groups,
                                           column_indices=column_indices,
                                           use_threads=use_threads)
        return batches

    def read(self, columns=None, use_threads=True, use_pandas_metadata=False):
        """
        Read a Table from Parquet format.

        Parameters
        ----------
        columns : list
            If not None, only these columns will be read from the file. A
            column name may be a prefix of a nested field, e.g. 'a' will select
            'a.b', 'a.c', and 'a.d.e'.
        use_threads : bool, default True
            Perform multi-threaded column reads.
        use_pandas_metadata : bool, default False
            If True and file has custom pandas schema metadata, ensure that
            index columns are also loaded.

        Returns
        -------
        pyarrow.table.Table
            Content of the file as a table (of columns).

        Examples
        --------
        Generate an example Parquet file:

        >>> import pyarrow as pa
        >>> table = pa.table({'n_legs': [2, 2, 4, 4, 5, 100],
        ...                   'animal': ["Flamingo", "Parrot", "Dog", "Horse",
        ...                              "Brittle stars", "Centipede"]})
        >>> import pyarrow.parquet as pq
        >>> pq.write_table(table, 'example.parquet')
        >>> parquet_file = pq.ParquetFile('example.parquet')

        Read a Table:

        >>> parquet_file.read(columns=["animal"])
        pyarrow.Table
        animal: string
        ----
        animal: [["Flamingo","Parrot",...,"Brittle stars","Centipede"]]
        """
        column_indices = self._get_column_indices(
            columns, use_pandas_metadata=use_pandas_metadata)
        return self.reader.read_all(column_indices=column_indices,
                                    use_threads=use_threads)

    def scan_contents(self, columns=None, batch_size=65536):
        """
        Read contents of file for the given columns and batch size.

        Notes
        -----
        This function's primary purpose is benchmarking.
        The scan is executed on a single thread.

        Parameters
        ----------
        columns : list of integers, default None
            Select columns to read, if None scan all columns.
        batch_size : int, default 64K
            Number of rows to read at a time internally.

        Returns
        -------
        num_rows : int
            Number of rows in file

        Examples
        --------
        >>> import pyarrow as pa
        >>> table = pa.table({'n_legs': [2, 2, 4, 4, 5, 100],
        ...                   'animal': ["Flamingo", "Parrot", "Dog", "Horse",
        ...                              "Brittle stars", "Centipede"]})
        >>> import pyarrow.parquet as pq
        >>> pq.write_table(table, 'example.parquet')
        >>> parquet_file = pq.ParquetFile('example.parquet')

        >>> parquet_file.scan_contents()
        6
        """
        column_indices = self._get_column_indices(columns)
        return self.reader.scan_contents(column_indices,
                                         batch_size=batch_size)

    def _get_column_indices(self, column_names, use_pandas_metadata=False):
        if column_names is None:
            return None

        indices = []

        for name in column_names:
            if name in self._nested_paths_by_prefix:
                indices.extend(self._nested_paths_by_prefix[name])

        if use_pandas_metadata:
            file_keyvalues = self.metadata.metadata
            common_keyvalues = (self.common_metadata.metadata
                                if self.common_metadata is not None
                                else None)

            if file_keyvalues and b'pandas' in file_keyvalues:
                index_columns = _get_pandas_index_columns(file_keyvalues)
            elif common_keyvalues and b'pandas' in common_keyvalues:
                index_columns = _get_pandas_index_columns(common_keyvalues)
            else:
                index_columns = []

            if indices is not None and index_columns:
                indices += [self.reader.column_name_idx(descr)
                            for descr in index_columns
                            if not isinstance(descr, dict)]

        return indices


_SPARK_DISALLOWED_CHARS = re.compile('[ ,;{}()\n\t=]')


def _sanitized_spark_field_name(name):
    return _SPARK_DISALLOWED_CHARS.sub('_', name)


def _sanitize_schema(schema, flavor):
    if 'spark' in flavor:
        sanitized_fields = []

        schema_changed = False

        for field in schema:
            name = field.name
            sanitized_name = _sanitized_spark_field_name(name)

            if sanitized_name != name:
                schema_changed = True
                sanitized_field = pa.field(sanitized_name, field.type,
                                           field.nullable, field.metadata)
                sanitized_fields.append(sanitized_field)
            else:
                sanitized_fields.append(field)

        new_schema = pa.schema(sanitized_fields, metadata=schema.metadata)
        return new_schema, schema_changed
    else:
        return schema, False


def _sanitize_table(table, new_schema, flavor):
    # TODO: This will not handle prohibited characters in nested field names
    if 'spark' in flavor:
        column_data = [table[i] for i in range(table.num_columns)]
        return pa.Table.from_arrays(column_data, schema=new_schema)
    else:
        return table


_parquet_writer_arg_docs = """version : {"1.0", "2.4", "2.6"}, default "2.6"
    Determine which Parquet logical types are available for use, whether the
    reduced set from the Parquet 1.x.x format or the expanded logical types
    added in later format versions.
    Files written with version='2.4' or '2.6' may not be readable in all
    Parquet implementations, so version='1.0' is likely the choice that
    maximizes file compatibility.
    UINT32 and some logical types are only available with version '2.4'.
    Nanosecond timestamps are only available with version '2.6'.
    Other features such as compression algorithms or the new serialized
    data page format must be enabled separately (see 'compression' and
    'data_page_version').
use_dictionary : bool or list, default True
    Specify if we should use dictionary encoding in general or only for
    some columns.
    When encoding the column, if the dictionary size is too large, the
    column will fallback to ``PLAIN`` encoding. Specially, ``BOOLEAN`` type
    doesn't support dictionary encoding.
compression : str or dict, default 'snappy'
    Specify the compression codec, either on a general basis or per-column.
    Valid values: {'NONE', 'SNAPPY', 'GZIP', 'BROTLI', 'LZ4', 'ZSTD'}.
write_statistics : bool or list, default True
    Specify if we should write statistics in general (default is True) or only
    for some columns.
use_deprecated_int96_timestamps : bool, default None
    Write timestamps to INT96 Parquet format. Defaults to False unless enabled
    by flavor argument. This take priority over the coerce_timestamps option.
coerce_timestamps : str, default None
    Cast timestamps to a particular resolution. If omitted, defaults are chosen
    depending on `version`. For ``version='1.0'`` and ``version='2.4'``,
    nanoseconds are cast to microseconds ('us'), while for
    ``version='2.6'`` (the default), they are written natively without loss
    of resolution.  Seconds are always cast to milliseconds ('ms') by default,
    as Parquet does not have any temporal type with seconds resolution.
    If the casting results in loss of data, it will raise an exception
    unless ``allow_truncated_timestamps=True`` is given.
    Valid values: {None, 'ms', 'us'}
allow_truncated_timestamps : bool, default False
    Allow loss of data when coercing timestamps to a particular
    resolution. E.g. if microsecond or nanosecond data is lost when coercing to
    'ms', do not raise an exception. Passing ``allow_truncated_timestamp=True``
    will NOT result in the truncation exception being ignored unless
    ``coerce_timestamps`` is not None.
data_page_size : int, default None
    Set a target threshold for the approximate encoded size of data
    pages within a column chunk (in bytes). If None, use the default data page
    size of 1MByte.
flavor : {'spark'}, default None
    Sanitize schema or set other compatibility options to work with
    various target systems.
filesystem : FileSystem, default None
    If nothing passed, will be inferred from `where` if path-like, else
    `where` is already a file-like object so no filesystem is needed.
compression_level : int or dict, default None
    Specify the compression level for a codec, either on a general basis or
    per-column. If None is passed, arrow selects the compression level for
    the compression codec in use. The compression level has a different
    meaning for each codec, so you have to read the documentation of the
    codec you are using.
    An exception is thrown if the compression codec does not allow specifying
    a compression level.
use_byte_stream_split : bool or list, default False
    Specify if the byte_stream_split encoding should be used in general or
    only for some columns. If both dictionary and byte_stream_stream are
    enabled, then dictionary is preferred.
    The byte_stream_split encoding is valid for integer, floating-point
    and fixed-size binary data types (including decimals); it should be
    combined with a compression codec so as to achieve size reduction.
column_encoding : string or dict, default None
    Specify the encoding scheme on a per column basis.
    Can only be used when ``use_dictionary`` is set to False, and
    cannot be used in combination with ``use_byte_stream_split``.
    Currently supported values: {'PLAIN', 'BYTE_STREAM_SPLIT',
    'DELTA_BINARY_PACKED', 'DELTA_LENGTH_BYTE_ARRAY', 'DELTA_BYTE_ARRAY'}.
    Certain encodings are only compatible with certain data types.
    Please refer to the encodings section of `Reading and writing Parquet
    files <https://arrow.apache.org/docs/cpp/parquet.html#encodings>`_.
data_page_version : {"1.0", "2.0"}, default "1.0"
    The serialized Parquet data page format version to write, defaults to
    1.0. This does not impact the file schema logical types and Arrow to
    Parquet type casting behavior; for that use the "version" option.
use_compliant_nested_type : bool, default True
    Whether to write compliant Parquet nested type (lists) as defined
    `here <https://github.com/apache/parquet-format/blob/master/
    LogicalTypes.md#nested-types>`_, defaults to ``True``.
    For ``use_compliant_nested_type=True``, this will write into a list
    with 3-level structure where the middle level, named ``list``,
    is a repeated group with a single field named ``element``::

        <list-repetition> group <name> (LIST) {
            repeated group list {
                  <element-repetition> <element-type> element;
            }
        }

    For ``use_compliant_nested_type=False``, this will also write into a list
    with 3-level structure, where the name of the single field of the middle
    level ``list`` is taken from the element name for nested columns in Arrow,
    which defaults to ``item``::

        <list-repetition> group <name> (LIST) {
            repeated group list {
                <element-repetition> <element-type> item;
            }
        }
encryption_properties : FileEncryptionProperties, default None
    File encryption properties for Parquet Modular Encryption.
    If None, no encryption will be done.
    The encryption properties can be created using:
    ``CryptoFactory.file_encryption_properties()``.
write_batch_size : int, default None
    Number of values to write to a page at a time. If None, use the default of
    1024. ``write_batch_size`` is complementary to ``data_page_size``. If pages
    are exceeding the ``data_page_size`` due to large column values, lowering
    the batch size can help keep page sizes closer to the intended size.
dictionary_pagesize_limit : int, default None
    Specify the dictionary page size limit per row group. If None, use the
    default 1MB.
store_schema : bool, default True
    By default, the Arrow schema is serialized and stored in the Parquet
    file metadata (in the "ARROW:schema" key). When reading the file,
    if this key is available, it will be used to more faithfully recreate
    the original Arrow data. For example, for tz-aware timestamp columns
    it will restore the timezone (Parquet only stores the UTC values without
    timezone), or columns with duration type will be restored from the int64
    Parquet column.
write_page_index : bool, default False
    Whether to write a page index in general for all columns.
    Writing statistics to the page index disables the old method of writing
    statistics to each data page header. The page index makes statistics-based
    filtering more efficient than the page header, as it gathers all the
    statistics for a Parquet file in a single place, avoiding scattered I/O.
    Note that the page index is not yet used on the read size by PyArrow.
write_page_checksum : bool, default False
    Whether to write page checksums in general for all columns.
    Page checksums enable detection of data corruption, which might occur during
    transmission or in the storage.
sorting_columns : Sequence of SortingColumn, default None
    Specify the sort order of the data being written. The writer does not sort
    the data nor does it verify that the data is sorted. The sort order is
    written to the row group metadata, which can then be used by readers.
store_decimal_as_integer : bool, default False
    Allow decimals with 1 <= precision <= 18 to be stored as integers.
    In Parquet, DECIMAL can be stored in any of the following physical types:
    - int32: for 1 <= precision <= 9.
    - int64: for 10 <= precision <= 18.
    - fixed_len_byte_array: precision is limited by the array size.
      Length n can store <= floor(log_10(2^(8*n - 1) - 1)) base-10 digits.
    - binary: precision is unlimited. The minimum number of bytes to store the
      unscaled value is used.

    By default, this is DISABLED and all decimal types annotate fixed_len_byte_array.
    When enabled, the writer will use the following physical types to store decimals:
    - int32: for 1 <= precision <= 9.
    - int64: for 10 <= precision <= 18.
    - fixed_len_byte_array: for precision > 18.

    As a consequence, decimal columns stored in integer types are more compact.
"""

_parquet_writer_example_doc = """\
Generate an example PyArrow Table and RecordBatch:

>>> import pyarrow as pa
>>> table = pa.table({'n_legs': [2, 2, 4, 4, 5, 100],
...                   'animal': ["Flamingo", "Parrot", "Dog", "Horse",
...                              "Brittle stars", "Centipede"]})
>>> batch = pa.record_batch([[2, 2, 4, 4, 5, 100],
...                         ["Flamingo", "Parrot", "Dog", "Horse",
...                          "Brittle stars", "Centipede"]],
...                         names=['n_legs', 'animal'])

create a ParquetWriter object:

>>> import pyarrow.parquet as pq
>>> writer = pq.ParquetWriter('example.parquet', table.schema)

and write the Table into the Parquet file:

>>> writer.write_table(table)
>>> writer.close()

>>> pq.read_table('example.parquet').to_pandas()
   n_legs         animal
0       2       Flamingo
1       2         Parrot
2       4            Dog
3       4          Horse
4       5  Brittle stars
5     100      Centipede

create a ParquetWriter object for the RecordBatch:

>>> writer2 = pq.ParquetWriter('example2.parquet', batch.schema)

and write the RecordBatch into the Parquet file:

>>> writer2.write_batch(batch)
>>> writer2.close()

>>> pq.read_table('example2.parquet').to_pandas()
   n_legs         animal
0       2       Flamingo
1       2         Parrot
2       4            Dog
3       4          Horse
4       5  Brittle stars
5     100      Centipede
"""


class ParquetWriter:

    __doc__ = """
Class for incrementally building a Parquet file for Arrow tables.

Parameters
----------
where : path or file-like object
schema : pyarrow.Schema
{}
writer_engine_version : unused
**options : dict
    If options contains a key `metadata_collector` then the
    corresponding value is assumed to be a list (or any object with
    `.append` method) that will be filled with the file metadata instance
    of the written file.

Examples
--------
{}
""".format(_parquet_writer_arg_docs, _parquet_writer_example_doc)

    def __init__(self, where, schema, filesystem=None,
                 flavor=None,
                 version='2.6',
                 use_dictionary=True,
                 compression='snappy',
                 write_statistics=True,
                 use_deprecated_int96_timestamps=None,
                 compression_level=None,
                 use_byte_stream_split=False,
                 column_encoding=None,
                 writer_engine_version=None,
                 data_page_version='1.0',
                 use_compliant_nested_type=True,
                 encryption_properties=None,
                 write_batch_size=None,
                 dictionary_pagesize_limit=None,
                 store_schema=True,
                 write_page_index=False,
                 write_page_checksum=False,
                 sorting_columns=None,
                 store_decimal_as_integer=False,
                 **options):
        if use_deprecated_int96_timestamps is None:
            # Use int96 timestamps for Spark
            if flavor is not None and 'spark' in flavor:
                use_deprecated_int96_timestamps = True
            else:
                use_deprecated_int96_timestamps = False

        self.flavor = flavor
        if flavor is not None:
            schema, self.schema_changed = _sanitize_schema(schema, flavor)
        else:
            self.schema_changed = False

        self.schema = schema
        self.where = where

        # If we open a file using a filesystem, store file handle so we can be
        # sure to close it when `self.close` is called.
        self.file_handle = None

        filesystem, path = _resolve_filesystem_and_path(where, filesystem)
        if filesystem is not None:
            # ARROW-10480: do not auto-detect compression.  While
            # a filename like foo.parquet.gz is nonconforming, it
            # shouldn't implicitly apply compression.
            sink = self.file_handle = filesystem.open_output_stream(
                path, compression=None)
        else:
            sink = where
        self._metadata_collector = options.pop('metadata_collector', None)
        engine_version = 'V2'
        self.writer = _parquet.ParquetWriter(
            sink, schema,
            version=version,
            compression=compression,
            use_dictionary=use_dictionary,
            write_statistics=write_statistics,
            use_deprecated_int96_timestamps=use_deprecated_int96_timestamps,
            compression_level=compression_level,
            use_byte_stream_split=use_byte_stream_split,
            column_encoding=column_encoding,
            writer_engine_version=engine_version,
            data_page_version=data_page_version,
            use_compliant_nested_type=use_compliant_nested_type,
            encryption_properties=encryption_properties,
            write_batch_size=write_batch_size,
            dictionary_pagesize_limit=dictionary_pagesize_limit,
            store_schema=store_schema,
            write_page_index=write_page_index,
            write_page_checksum=write_page_checksum,
            sorting_columns=sorting_columns,
            store_decimal_as_integer=store_decimal_as_integer,
            **options)
        self.is_open = True

    def __del__(self):
        if getattr(self, 'is_open', False):
            self.close()

    def __enter__(self):
        return self

    def __exit__(self, *args, **kwargs):
        self.close()
        # return false since we want to propagate exceptions
        return False

    def write(self, table_or_batch, row_group_size=None):
        """
        Write RecordBatch or Table to the Parquet file.

        Parameters
        ----------
        table_or_batch : {RecordBatch, Table}
        row_group_size : int, default None
            Maximum number of rows in each written row group. If None,
            the row group size will be the minimum of the input
            table or batch length and 1024 * 1024.
        """
        if isinstance(table_or_batch, pa.RecordBatch):
            self.write_batch(table_or_batch, row_group_size)
        elif isinstance(table_or_batch, pa.Table):
            self.write_table(table_or_batch, row_group_size)
        else:
            raise TypeError(type(table_or_batch))

    def write_batch(self, batch, row_group_size=None):
        """
        Write RecordBatch to the Parquet file.

        Parameters
        ----------
        batch : RecordBatch
        row_group_size : int, default None
            Maximum number of rows in written row group. If None, the
            row group size will be the minimum of the RecordBatch
            size and 1024 * 1024.  If set larger than 64Mi then 64Mi
            will be used instead.
        """
        table = pa.Table.from_batches([batch], batch.schema)
        self.write_table(table, row_group_size)

    def write_table(self, table, row_group_size=None):
        """
        Write Table to the Parquet file.

        Parameters
        ----------
        table : Table
        row_group_size : int, default None
            Maximum number of rows in each written row group. If None,
            the row group size will be the minimum of the Table size
            and 1024 * 1024.  If set larger than 64Mi then 64Mi will
            be used instead.

        """
        if self.schema_changed:
            table = _sanitize_table(table, self.schema, self.flavor)
        assert self.is_open

        if not table.schema.equals(self.schema, check_metadata=False):
            msg = ('Table schema does not match schema used to create file: '
                   '\ntable:\n{!s} vs. \nfile:\n{!s}'
                   .format(table.schema, self.schema))
            raise ValueError(msg)

        self.writer.write_table(table, row_group_size=row_group_size)

    def close(self):
        """
        Close the connection to the Parquet file.
        """
        if self.is_open:
            self.writer.close()
            self.is_open = False
            if self._metadata_collector is not None:
                self._metadata_collector.append(self.writer.metadata)
        if self.file_handle is not None:
            self.file_handle.close()

    def add_key_value_metadata(self, key_value_metadata):
        """
        Add key-value metadata to the file.
        This will overwrite any existing metadata with the same key.

        Parameters
        ----------
        key_value_metadata : dict
            Keys and values must be string-like / coercible to bytes.
        """
        assert self.is_open
        self.writer.add_key_value_metadata(key_value_metadata)


def _get_pandas_index_columns(keyvalues):
    return (json.loads(keyvalues[b'pandas'].decode('utf8'))
            ['index_columns'])


EXCLUDED_PARQUET_PATHS = {'_SUCCESS'}


_read_docstring_common = """\
read_dictionary : list, default None
    List of names or column paths (for nested types) to read directly
    as DictionaryArray. Only supported for BYTE_ARRAY storage. To read
    a flat column as dictionary-encoded pass the column name. For
    nested types, you must pass the full column "path", which could be
    something like level1.level2.list.item. Refer to the Parquet
    file's schema to obtain the paths.
memory_map : bool, default False
    If the source is a file path, use a memory map to read file, which can
    improve performance in some environments.
buffer_size : int, default 0
    If positive, perform read buffering when deserializing individual
    column chunks. Otherwise IO calls are unbuffered.
partitioning : pyarrow.dataset.Partitioning or str or list of str, \
default "hive"
    The partitioning scheme for a partitioned dataset. The default of "hive"
    assumes directory names with key=value pairs like "/year=2009/month=11".
    In addition, a scheme like "/2009/11" is also supported, in which case
    you need to specify the field names or a full schema. See the
    ``pyarrow.dataset.partitioning()`` function for more details."""


_parquet_dataset_example = """\
Generate an example PyArrow Table and write it to a partitioned dataset:

>>> import pyarrow as pa
>>> table = pa.table({'year': [2020, 2022, 2021, 2022, 2019, 2021],
...                   'n_legs': [2, 2, 4, 4, 5, 100],
...                   'animal': ["Flamingo", "Parrot", "Dog", "Horse",
...                              "Brittle stars", "Centipede"]})
>>> import pyarrow.parquet as pq
>>> pq.write_to_dataset(table, root_path='dataset_v2',
...                     partition_cols=['year'])

create a ParquetDataset object from the dataset source:

>>> dataset = pq.ParquetDataset('dataset_v2/')

and read the data:

>>> dataset.read().to_pandas()
   n_legs         animal  year
0       5  Brittle stars  2019
1       2       Flamingo  2020
2       4            Dog  2021
3     100      Centipede  2021
4       2         Parrot  2022
5       4          Horse  2022

create a ParquetDataset object with filter:

>>> dataset = pq.ParquetDataset('dataset_v2/',
...                             filters=[('n_legs','=',4)])
>>> dataset.read().to_pandas()
   n_legs animal  year
0       4    Dog  2021
1       4  Horse  2022
"""


class ParquetDataset:
    __doc__ = """
Encapsulates details of reading a complete Parquet dataset possibly
consisting of multiple files and partitions in subdirectories.

Parameters
----------
path_or_paths : str or List[str]
    A directory name, single file name, or list of file names.
filesystem : FileSystem, default None
    If nothing passed, will be inferred based on path.
    Path will try to be found in the local on-disk filesystem otherwise
    it will be parsed as an URI to determine the filesystem.
schema : pyarrow.parquet.Schema
    Optionally provide the Schema for the Dataset, in which case it will
    not be inferred from the source.
filters : pyarrow.compute.Expression or List[Tuple] or List[List[Tuple]], default None
    Rows which do not match the filter predicate will be removed from scanned
    data. Partition keys embedded in a nested directory structure will be
    exploited to avoid loading files at all if they contain no matching rows.
    Within-file level filtering and different partitioning schemes are supported.

    {1}
{0}
ignore_prefixes : list, optional
    Files matching any of these prefixes will be ignored by the
    discovery process.
    This is matched to the basename of a path.
    By default this is ['.', '_'].
    Note that discovery happens only if a directory is passed as source.
pre_buffer : bool, default True
    Coalesce and issue file reads in parallel to improve performance on
    high-latency filesystems (e.g. S3, GCS). If True, Arrow will use a
    background I/O thread pool. If using a filesystem layer that itself
    performs readahead (e.g. fsspec's S3FS), disable readahead for best
    results. Set to False if you want to prioritize minimal memory usage
    over maximum speed.
coerce_int96_timestamp_unit : str, default None
    Cast timestamps that are stored in INT96 format to a particular resolution
    (e.g. 'ms'). Setting to None is equivalent to 'ns' and therefore INT96
    timestamps will be inferred as timestamps in nanoseconds.
decryption_properties : FileDecryptionProperties or None
    File-level decryption properties.
    The decryption properties can be created using
    ``CryptoFactory.file_decryption_properties()``.
thrift_string_size_limit : int, default None
    If not None, override the maximum total string size allocated
    when decoding Thrift structures. The default limit should be
    sufficient for most Parquet files.
thrift_container_size_limit : int, default None
    If not None, override the maximum total size of containers allocated
    when decoding Thrift structures. The default limit should be
    sufficient for most Parquet files.
page_checksum_verification : bool, default False
    If True, verify the page checksum for each page read from the file.
<<<<<<< HEAD
arrow_extensions_enabled : bool, default False
    If True, read Parquet logical types as Arrow Extension Types where possible,
    (e.g., JSON arrow.json).
use_legacy_dataset : bool, optional
    Deprecated and has no effect from PyArrow version 15.0.0.
=======
>>>>>>> 791091ef

Examples
--------
{2}
""".format(_read_docstring_common, _DNF_filter_doc, _parquet_dataset_example)

    def __init__(self, path_or_paths, filesystem=None, schema=None, *, filters=None,
                 read_dictionary=None, memory_map=False, buffer_size=None,
                 partitioning="hive", ignore_prefixes=None, pre_buffer=True,
                 coerce_int96_timestamp_unit=None,
                 decryption_properties=None, thrift_string_size_limit=None,
                 thrift_container_size_limit=None,
<<<<<<< HEAD
                 page_checksum_verification=False,
                 arrow_extensions_enabled=False,
                 use_legacy_dataset=None):

        if use_legacy_dataset is not None:
            warnings.warn(
                "Passing 'use_legacy_dataset' is deprecated as of pyarrow 15.0.0 "
                "and will be removed in a future version.",
                FutureWarning, stacklevel=2)
=======
                 page_checksum_verification=False):
>>>>>>> 791091ef

        import pyarrow.dataset as ds

        # map format arguments
        read_options = {
            "pre_buffer": pre_buffer,
            "coerce_int96_timestamp_unit": coerce_int96_timestamp_unit,
            "thrift_string_size_limit": thrift_string_size_limit,
            "thrift_container_size_limit": thrift_container_size_limit,
            "page_checksum_verification": page_checksum_verification,
            "arrow_extensions_enabled": arrow_extensions_enabled,
        }
        if buffer_size:
            read_options.update(use_buffered_stream=True,
                                buffer_size=buffer_size)
        if read_dictionary is not None:
            read_options.update(dictionary_columns=read_dictionary)

        if decryption_properties is not None:
            read_options.update(decryption_properties=decryption_properties)

        self._filter_expression = None
        if filters is not None:
            self._filter_expression = filters_to_expression(filters)

        # map old filesystems to new one
        if filesystem is not None:
            filesystem = _ensure_filesystem(
                filesystem, use_mmap=memory_map)
        elif filesystem is None and memory_map:
            # if memory_map is specified, assume local file system (string
            # path can in principle be URI for any filesystem)
            filesystem = LocalFileSystem(use_mmap=memory_map)

        # This needs to be checked after _ensure_filesystem, because that
        # handles the case of an fsspec LocalFileSystem
        if (
            hasattr(path_or_paths, "__fspath__") and
            filesystem is not None and
            not isinstance(filesystem, LocalFileSystem)
        ):
            raise TypeError(
                "Path-like objects with __fspath__ must only be used with "
                f"local file systems, not {type(filesystem)}"
            )

        # check for single fragment dataset or dataset directory
        single_file = None
        self._base_dir = None
        if not isinstance(path_or_paths, list):
            if _is_path_like(path_or_paths):
                path_or_paths = _stringify_path(path_or_paths)
                if filesystem is None:
                    # path might be a URI describing the FileSystem as well
                    try:
                        filesystem, path_or_paths = FileSystem.from_uri(
                            path_or_paths)
                    except ValueError:
                        filesystem = LocalFileSystem(use_mmap=memory_map)
                finfo = filesystem.get_file_info(path_or_paths)
                if finfo.type == FileType.Directory:
                    self._base_dir = path_or_paths
            else:
                single_file = path_or_paths

        parquet_format = ds.ParquetFileFormat(**read_options)

        if single_file is not None:
            fragment = parquet_format.make_fragment(single_file, filesystem)

            self._dataset = ds.FileSystemDataset(
                [fragment], schema=schema or fragment.physical_schema,
                format=parquet_format,
                filesystem=fragment.filesystem
            )
            return

        # check partitioning to enable dictionary encoding
        if partitioning == "hive":
            partitioning = ds.HivePartitioning.discover(
                infer_dictionary=True)

        self._dataset = ds.dataset(path_or_paths, filesystem=filesystem,
                                   schema=schema, format=parquet_format,
                                   partitioning=partitioning,
                                   ignore_prefixes=ignore_prefixes)

    def equals(self, other):
        if not isinstance(other, ParquetDataset):
            raise TypeError('`other` must be an instance of ParquetDataset')

        return (self.schema == other.schema and
                self._dataset.format == other._dataset.format and
                self.filesystem == other.filesystem and
                # self.fragments == other.fragments and
                self.files == other.files)

    def __eq__(self, other):
        try:
            return self.equals(other)
        except TypeError:
            return NotImplemented

    @property
    def schema(self):
        """
        Schema of the Dataset.

        Examples
        --------
        Generate an example dataset:

        >>> import pyarrow as pa
        >>> table = pa.table({'year': [2020, 2022, 2021, 2022, 2019, 2021],
        ...                   'n_legs': [2, 2, 4, 4, 5, 100],
        ...                   'animal': ["Flamingo", "Parrot", "Dog", "Horse",
        ...                              "Brittle stars", "Centipede"]})
        >>> import pyarrow.parquet as pq
        >>> pq.write_to_dataset(table, root_path='dataset_v2_schema',
        ...                     partition_cols=['year'])
        >>> dataset = pq.ParquetDataset('dataset_v2_schema/')

        Read the schema:

        >>> dataset.schema
        n_legs: int64
        animal: string
        year: dictionary<values=int32, indices=int32, ordered=0>
        """
        return self._dataset.schema

    def read(self, columns=None, use_threads=True, use_pandas_metadata=False):
        """
        Read (multiple) Parquet files as a single pyarrow.Table.

        Parameters
        ----------
        columns : List[str]
            Names of columns to read from the dataset. The partition fields
            are not automatically included.
        use_threads : bool, default True
            Perform multi-threaded column reads.
        use_pandas_metadata : bool, default False
            If True and file has custom pandas schema metadata, ensure that
            index columns are also loaded.

        Returns
        -------
        pyarrow.Table
            Content of the file as a table (of columns).

        Examples
        --------
        Generate an example dataset:

        >>> import pyarrow as pa
        >>> table = pa.table({'year': [2020, 2022, 2021, 2022, 2019, 2021],
        ...                   'n_legs': [2, 2, 4, 4, 5, 100],
        ...                   'animal': ["Flamingo", "Parrot", "Dog", "Horse",
        ...                              "Brittle stars", "Centipede"]})
        >>> import pyarrow.parquet as pq
        >>> pq.write_to_dataset(table, root_path='dataset_v2_read',
        ...                     partition_cols=['year'])
        >>> dataset = pq.ParquetDataset('dataset_v2_read/')

        Read the dataset:

        >>> dataset.read(columns=["n_legs"])
        pyarrow.Table
        n_legs: int64
        ----
        n_legs: [[5],[2],[4,100],[2,4]]
        """
        # if use_pandas_metadata, we need to include index columns in the
        # column selection, to be able to restore those in the pandas DataFrame
        metadata = self.schema.metadata or {}

        if use_pandas_metadata:
            # if the dataset schema metadata itself doesn't have pandas
            # then try to get this from common file (for backwards compat)
            if b"pandas" not in metadata:
                common_metadata = self._get_common_pandas_metadata()
                if common_metadata:
                    metadata = common_metadata

        if columns is not None and use_pandas_metadata:
            if metadata and b'pandas' in metadata:
                # RangeIndex can be represented as dict instead of column name
                index_columns = [
                    col for col in _get_pandas_index_columns(metadata)
                    if not isinstance(col, dict)
                ]
                columns = (
                    list(columns) + list(set(index_columns) - set(columns))
                )

        table = self._dataset.to_table(
            columns=columns, filter=self._filter_expression,
            use_threads=use_threads
        )

        # if use_pandas_metadata, restore the pandas metadata (which gets
        # lost if doing a specific `columns` selection in to_table)
        if use_pandas_metadata:
            if metadata and b"pandas" in metadata:
                new_metadata = table.schema.metadata or {}
                new_metadata.update({b"pandas": metadata[b"pandas"]})
                table = table.replace_schema_metadata(new_metadata)

        return table

    def _get_common_pandas_metadata(self):

        if not self._base_dir:
            return None

        metadata = None
        for name in ["_common_metadata", "_metadata"]:
            metadata_path = os.path.join(str(self._base_dir), name)
            finfo = self.filesystem.get_file_info(metadata_path)
            if finfo.is_file:
                pq_meta = read_metadata(
                    metadata_path, filesystem=self.filesystem)
                metadata = pq_meta.metadata
                if metadata and b'pandas' in metadata:
                    break

        return metadata

    def read_pandas(self, **kwargs):
        """
        Read dataset including pandas metadata, if any. Other arguments passed
        through to :func:`read`, see docstring for further details.

        Parameters
        ----------
        **kwargs : optional
            Additional options for :func:`read`

        Examples
        --------
        Generate an example parquet file:

        >>> import pyarrow as pa
        >>> import pandas as pd
        >>> df = pd.DataFrame({'year': [2020, 2022, 2021, 2022, 2019, 2021],
        ...                    'n_legs': [2, 2, 4, 4, 5, 100],
        ...                    'animal': ["Flamingo", "Parrot", "Dog", "Horse",
        ...                    "Brittle stars", "Centipede"]})
        >>> table = pa.Table.from_pandas(df)
        >>> import pyarrow.parquet as pq
        >>> pq.write_table(table, 'table_V2.parquet')
        >>> dataset = pq.ParquetDataset('table_V2.parquet')

        Read the dataset with pandas metadata:

        >>> dataset.read_pandas(columns=["n_legs"])
        pyarrow.Table
        n_legs: int64
        ----
        n_legs: [[2,2,4,4,5,100]]

        >>> dataset.read_pandas(columns=["n_legs"]).schema.pandas_metadata
        {'index_columns': [{'kind': 'range', 'name': None, 'start': 0, ...}
        """
        return self.read(use_pandas_metadata=True, **kwargs)

    @property
    def fragments(self):
        """
        A list of the Dataset source fragments or pieces with absolute
        file paths.

        Examples
        --------
        Generate an example dataset:

        >>> import pyarrow as pa
        >>> table = pa.table({'year': [2020, 2022, 2021, 2022, 2019, 2021],
        ...                   'n_legs': [2, 2, 4, 4, 5, 100],
        ...                   'animal': ["Flamingo", "Parrot", "Dog", "Horse",
        ...                              "Brittle stars", "Centipede"]})
        >>> import pyarrow.parquet as pq
        >>> pq.write_to_dataset(table, root_path='dataset_v2_fragments',
        ...                     partition_cols=['year'])
        >>> dataset = pq.ParquetDataset('dataset_v2_fragments/')

        List the fragments:

        >>> dataset.fragments
        [<pyarrow.dataset.ParquetFileFragment path=dataset_v2_fragments/...
        """
        return list(self._dataset.get_fragments())

    @property
    def files(self):
        """
        A list of absolute Parquet file paths in the Dataset source.

        Examples
        --------
        Generate an example dataset:

        >>> import pyarrow as pa
        >>> table = pa.table({'year': [2020, 2022, 2021, 2022, 2019, 2021],
        ...                   'n_legs': [2, 2, 4, 4, 5, 100],
        ...                   'animal': ["Flamingo", "Parrot", "Dog", "Horse",
        ...                              "Brittle stars", "Centipede"]})
        >>> import pyarrow.parquet as pq
        >>> pq.write_to_dataset(table, root_path='dataset_v2_files',
        ...                     partition_cols=['year'])
        >>> dataset = pq.ParquetDataset('dataset_v2_files/')

        List the files:

        >>> dataset.files
        ['dataset_v2_files/year=2019/...-0.parquet', ...
        """
        return self._dataset.files

    @property
    def filesystem(self):
        """
        The filesystem type of the Dataset source.
        """
        return self._dataset.filesystem

    @property
    def partitioning(self):
        """
        The partitioning of the Dataset source, if discovered.
        """
        return self._dataset.partitioning


_read_table_docstring = """
{0}

Parameters
----------
source : str, pyarrow.NativeFile, or file-like object
    If a string passed, can be a single file name or directory name. For
    file-like objects, only read a single file. Use pyarrow.BufferReader to
    read a file contained in a bytes or buffer-like object.
columns : list
    If not None, only these columns will be read from the file. A column
    name may be a prefix of a nested field, e.g. 'a' will select 'a.b',
    'a.c', and 'a.d.e'. If empty, no columns will be read. Note
    that the table will still have the correct num_rows set despite having
    no columns.
use_threads : bool, default True
    Perform multi-threaded column reads.
schema : Schema, optional
    Optionally provide the Schema for the parquet dataset, in which case it
    will not be inferred from the source.
{1}
filesystem : FileSystem, default None
    If nothing passed, will be inferred based on path.
    Path will try to be found in the local on-disk filesystem otherwise
    it will be parsed as an URI to determine the filesystem.
filters : pyarrow.compute.Expression or List[Tuple] or List[List[Tuple]], default None
    Rows which do not match the filter predicate will be removed from scanned
    data. Partition keys embedded in a nested directory structure will be
    exploited to avoid loading files at all if they contain no matching rows.
    Within-file level filtering and different partitioning schemes are supported.

    {3}
ignore_prefixes : list, optional
    Files matching any of these prefixes will be ignored by the
    discovery process.
    This is matched to the basename of a path.
    By default this is ['.', '_'].
    Note that discovery happens only if a directory is passed as source.
pre_buffer : bool, default True
    Coalesce and issue file reads in parallel to improve performance on
    high-latency filesystems (e.g. S3). If True, Arrow will use a
    background I/O thread pool. If using a filesystem layer that itself
    performs readahead (e.g. fsspec's S3FS), disable readahead for best
    results.
coerce_int96_timestamp_unit : str, default None
    Cast timestamps that are stored in INT96 format to a particular
    resolution (e.g. 'ms'). Setting to None is equivalent to 'ns'
    and therefore INT96 timestamps will be inferred as timestamps
    in nanoseconds.
decryption_properties : FileDecryptionProperties or None
    File-level decryption properties.
    The decryption properties can be created using
    ``CryptoFactory.file_decryption_properties()``.
thrift_string_size_limit : int, default None
    If not None, override the maximum total string size allocated
    when decoding Thrift structures. The default limit should be
    sufficient for most Parquet files.
thrift_container_size_limit : int, default None
    If not None, override the maximum total size of containers allocated
    when decoding Thrift structures. The default limit should be
    sufficient for most Parquet files.
page_checksum_verification : bool, default False
    If True, verify the checksum for each page read from the file.
arrow_extensions_enabled : bool, default False
    If True, read Parquet logical types as Arrow Extension Types where possible,
    (e.g., JSON arrow.json).

Returns
-------
{2}

{4}
"""

_read_table_example = """\

Examples
--------

Generate an example PyArrow Table and write it to a partitioned dataset:

>>> import pyarrow as pa
>>> table = pa.table({'year': [2020, 2022, 2021, 2022, 2019, 2021],
...                   'n_legs': [2, 2, 4, 4, 5, 100],
...                   'animal': ["Flamingo", "Parrot", "Dog", "Horse",
...                              "Brittle stars", "Centipede"]})
>>> import pyarrow.parquet as pq
>>> pq.write_to_dataset(table, root_path='dataset_name_2',
...                     partition_cols=['year'])

Read the data:

>>> pq.read_table('dataset_name_2').to_pandas()
   n_legs         animal  year
0       5  Brittle stars  2019
1       2       Flamingo  2020
2       4            Dog  2021
3     100      Centipede  2021
4       2         Parrot  2022
5       4          Horse  2022


Read only a subset of columns:

>>> pq.read_table('dataset_name_2', columns=["n_legs", "animal"])
pyarrow.Table
n_legs: int64
animal: string
----
n_legs: [[5],[2],[4,100],[2,4]]
animal: [["Brittle stars"],["Flamingo"],["Dog","Centipede"],["Parrot","Horse"]]

Read a subset of columns and read one column as DictionaryArray:

>>> pq.read_table('dataset_name_2', columns=["n_legs", "animal"],
...               read_dictionary=["animal"])
pyarrow.Table
n_legs: int64
animal: dictionary<values=string, indices=int32, ordered=0>
----
n_legs: [[5],[2],[4,100],[2,4]]
animal: [  -- dictionary:
["Brittle stars"]  -- indices:
[0],  -- dictionary:
["Flamingo"]  -- indices:
[0],  -- dictionary:
["Dog","Centipede"]  -- indices:
[0,1],  -- dictionary:
["Parrot","Horse"]  -- indices:
[0,1]]

Read the table with filter:

>>> pq.read_table('dataset_name_2', columns=["n_legs", "animal"],
...               filters=[('n_legs','<',4)]).to_pandas()
   n_legs    animal
0       2  Flamingo
1       2    Parrot

Read data from a single Parquet file:

>>> pq.write_table(table, 'example.parquet')
>>> pq.read_table('dataset_name_2').to_pandas()
   n_legs         animal  year
0       5  Brittle stars  2019
1       2       Flamingo  2020
2       4            Dog  2021
3     100      Centipede  2021
4       2         Parrot  2022
5       4          Horse  2022
"""


def read_table(source, *, columns=None, use_threads=True,
               schema=None, use_pandas_metadata=False, read_dictionary=None,
               memory_map=False, buffer_size=0, partitioning="hive",
               filesystem=None, filters=None, ignore_prefixes=None,
               pre_buffer=True, coerce_int96_timestamp_unit=None,
               decryption_properties=None, thrift_string_size_limit=None,
               thrift_container_size_limit=None,
               page_checksum_verification=False,
               arrow_extensions_enabled=False):

    try:
        dataset = ParquetDataset(
            source,
            schema=schema,
            filesystem=filesystem,
            partitioning=partitioning,
            memory_map=memory_map,
            read_dictionary=read_dictionary,
            buffer_size=buffer_size,
            filters=filters,
            ignore_prefixes=ignore_prefixes,
            pre_buffer=pre_buffer,
            coerce_int96_timestamp_unit=coerce_int96_timestamp_unit,
            decryption_properties=decryption_properties,
            thrift_string_size_limit=thrift_string_size_limit,
            thrift_container_size_limit=thrift_container_size_limit,
            page_checksum_verification=page_checksum_verification,
            arrow_extensions_enabled=arrow_extensions_enabled,
        )
    except ImportError:
        # fall back on ParquetFile for simple cases when pyarrow.dataset
        # module is not available
        if filters is not None:
            raise ValueError(
                "the 'filters' keyword is not supported when the "
                "pyarrow.dataset module is not available"
            )
        if partitioning != "hive":
            raise ValueError(
                "the 'partitioning' keyword is not supported when the "
                "pyarrow.dataset module is not available"
            )
        if schema is not None:
            raise ValueError(
                "the 'schema' argument is not supported when the "
                "pyarrow.dataset module is not available"
            )
        filesystem, path = _resolve_filesystem_and_path(source, filesystem)
        if filesystem is not None:
            source = filesystem.open_input_file(path)
        # TODO test that source is not a directory or a list
        dataset = ParquetFile(
            source, read_dictionary=read_dictionary,
            memory_map=memory_map, buffer_size=buffer_size,
            pre_buffer=pre_buffer,
            coerce_int96_timestamp_unit=coerce_int96_timestamp_unit,
            decryption_properties=decryption_properties,
            thrift_string_size_limit=thrift_string_size_limit,
            thrift_container_size_limit=thrift_container_size_limit,
            page_checksum_verification=page_checksum_verification,
        )

    return dataset.read(columns=columns, use_threads=use_threads,
                        use_pandas_metadata=use_pandas_metadata)


read_table.__doc__ = _read_table_docstring.format(
    """Read a Table from Parquet format""",
    "\n".join(("""use_pandas_metadata : bool, default False
    If True and file has custom pandas schema metadata, ensure that
    index columns are also loaded.""", _read_docstring_common)),
    """pyarrow.Table
    Content of the file as a table (of columns)""",
    _DNF_filter_doc, _read_table_example)


def read_pandas(source, columns=None, **kwargs):
    return read_table(
        source, columns=columns, use_pandas_metadata=True, **kwargs
    )


read_pandas.__doc__ = _read_table_docstring.format(
    'Read a Table from Parquet format, also reading DataFrame\n'
    'index values if known in the file metadata',
    "\n".join((_read_docstring_common,
               """**kwargs
    additional options for :func:`read_table`""")),
    """pyarrow.Table
    Content of the file as a Table of Columns, including DataFrame
    indexes as columns""",
    _DNF_filter_doc, "")


def write_table(table, where, row_group_size=None, version='2.6',
                use_dictionary=True, compression='snappy',
                write_statistics=True,
                use_deprecated_int96_timestamps=None,
                coerce_timestamps=None,
                allow_truncated_timestamps=False,
                data_page_size=None, flavor=None,
                filesystem=None,
                compression_level=None,
                use_byte_stream_split=False,
                column_encoding=None,
                data_page_version='1.0',
                use_compliant_nested_type=True,
                encryption_properties=None,
                write_batch_size=None,
                dictionary_pagesize_limit=None,
                store_schema=True,
                write_page_index=False,
                write_page_checksum=False,
                sorting_columns=None,
                store_decimal_as_integer=False,
                **kwargs):
    # Implementor's note: when adding keywords here / updating defaults, also
    # update it in write_to_dataset and _dataset_parquet.pyx ParquetFileWriteOptions
    row_group_size = kwargs.pop('chunk_size', row_group_size)
    use_int96 = use_deprecated_int96_timestamps
    try:
        with ParquetWriter(
                where, table.schema,
                filesystem=filesystem,
                version=version,
                flavor=flavor,
                use_dictionary=use_dictionary,
                write_statistics=write_statistics,
                coerce_timestamps=coerce_timestamps,
                data_page_size=data_page_size,
                allow_truncated_timestamps=allow_truncated_timestamps,
                compression=compression,
                use_deprecated_int96_timestamps=use_int96,
                compression_level=compression_level,
                use_byte_stream_split=use_byte_stream_split,
                column_encoding=column_encoding,
                data_page_version=data_page_version,
                use_compliant_nested_type=use_compliant_nested_type,
                encryption_properties=encryption_properties,
                write_batch_size=write_batch_size,
                dictionary_pagesize_limit=dictionary_pagesize_limit,
                store_schema=store_schema,
                write_page_index=write_page_index,
                write_page_checksum=write_page_checksum,
                sorting_columns=sorting_columns,
                store_decimal_as_integer=store_decimal_as_integer,
                **kwargs) as writer:
            writer.write_table(table, row_group_size=row_group_size)
    except Exception:
        if _is_path_like(where):
            try:
                os.remove(_stringify_path(where))
            except os.error:
                pass
        raise


_write_table_example = """\
Generate an example PyArrow Table:

>>> import pyarrow as pa
>>> table = pa.table({'n_legs': [2, 2, 4, 4, 5, 100],
...                   'animal': ["Flamingo", "Parrot", "Dog", "Horse",
...                              "Brittle stars", "Centipede"]})

and write the Table into Parquet file:

>>> import pyarrow.parquet as pq
>>> pq.write_table(table, 'example.parquet')

Defining row group size for the Parquet file:

>>> pq.write_table(table, 'example.parquet', row_group_size=3)

Defining row group compression (default is Snappy):

>>> pq.write_table(table, 'example.parquet', compression='none')

Defining row group compression and encoding per-column:

>>> pq.write_table(table, 'example.parquet',
...                compression={'n_legs': 'snappy', 'animal': 'gzip'},
...                use_dictionary=['n_legs', 'animal'])

Defining column encoding per-column:

>>> pq.write_table(table, 'example.parquet',
...                column_encoding={'animal':'PLAIN'},
...                use_dictionary=False)
"""

write_table.__doc__ = """
Write a Table to Parquet format.

Parameters
----------
table : pyarrow.Table
where : string or pyarrow.NativeFile
row_group_size : int
    Maximum number of rows in each written row group. If None, the
    row group size will be the minimum of the Table size and
    1024 * 1024.
{}
**kwargs : optional
    Additional options for ParquetWriter

Examples
--------
{}
""".format(_parquet_writer_arg_docs, _write_table_example)


def write_to_dataset(table, root_path, partition_cols=None,
                     filesystem=None, schema=None, partitioning=None,
                     basename_template=None, use_threads=None,
                     file_visitor=None, existing_data_behavior=None,
                     **kwargs):
    """Wrapper around dataset.write_dataset for writing a Table to
    Parquet format by partitions.
    For each combination of partition columns and values,
    a subdirectories are created in the following
    manner:

    root_dir/
      group1=value1
        group2=value1
          <uuid>.parquet
        group2=value2
          <uuid>.parquet
      group1=valueN
        group2=value1
          <uuid>.parquet
        group2=valueN
          <uuid>.parquet

    Parameters
    ----------
    table : pyarrow.Table
    root_path : str, pathlib.Path
        The root directory of the dataset.
    partition_cols : list,
        Column names by which to partition the dataset.
        Columns are partitioned in the order they are given.
    filesystem : FileSystem, default None
        If nothing passed, will be inferred based on path.
        Path will try to be found in the local on-disk filesystem otherwise
        it will be parsed as an URI to determine the filesystem.
    schema : Schema, optional
        This Schema of the dataset.
    partitioning : Partitioning or list[str], optional
        The partitioning scheme specified with the
        ``pyarrow.dataset.partitioning()`` function or a list of field names.
        When providing a list of field names, you can use
        ``partitioning_flavor`` to drive which partitioning type should be
        used.
    basename_template : str, optional
        A template string used to generate basenames of written data files.
        The token '{i}' will be replaced with an automatically incremented
        integer. If not specified, it defaults to "guid-{i}.parquet".
    use_threads : bool, default True
        Write files in parallel. If enabled, then maximum parallelism will be
        used determined by the number of available CPU cores.
    file_visitor : function
        If set, this function will be called with a WrittenFile instance
        for each file created during the call.  This object will have both
        a path attribute and a metadata attribute.

        The path attribute will be a string containing the path to
        the created file.

        The metadata attribute will be the parquet metadata of the file.
        This metadata will have the file path attribute set and can be used
        to build a _metadata file.  The metadata attribute will be None if
        the format is not parquet.

        Example visitor which simple collects the filenames created::

            visited_paths = []

            def file_visitor(written_file):
                visited_paths.append(written_file.path)

    existing_data_behavior : 'overwrite_or_ignore' | 'error' | \
'delete_matching'
        Controls how the dataset will handle data that already exists in
        the destination. The default behaviour is 'overwrite_or_ignore'.

        'overwrite_or_ignore' will ignore any existing data and will
        overwrite files with the same name as an output file.  Other
        existing files will be ignored.  This behavior, in combination
        with a unique basename_template for each write, will allow for
        an append workflow.

        'error' will raise an error if any data exists in the destination.

        'delete_matching' is useful when you are writing a partitioned
        dataset.  The first time each partition directory is encountered
        the entire directory will be deleted.  This allows you to overwrite
        old partitions completely.
    **kwargs : dict,
        Used as additional kwargs for :func:`pyarrow.dataset.write_dataset`
        function for matching kwargs, and remainder to
        :func:`pyarrow.dataset.ParquetFileFormat.make_write_options`.
        See the docstring of :func:`write_table` and
        :func:`pyarrow.dataset.write_dataset` for the available options.
        Using `metadata_collector` in kwargs allows one to collect the
        file metadata instances of dataset pieces. The file paths in the
        ColumnChunkMetaData will be set relative to `root_path`.

    Examples
    --------
    Generate an example PyArrow Table:

    >>> import pyarrow as pa
    >>> table = pa.table({'year': [2020, 2022, 2021, 2022, 2019, 2021],
    ...                   'n_legs': [2, 2, 4, 4, 5, 100],
    ...                   'animal': ["Flamingo", "Parrot", "Dog", "Horse",
    ...                              "Brittle stars", "Centipede"]})

    and write it to a partitioned dataset:

    >>> import pyarrow.parquet as pq
    >>> pq.write_to_dataset(table, root_path='dataset_name_3',
    ...                     partition_cols=['year'])
    >>> pq.ParquetDataset('dataset_name_3').files
    ['dataset_name_3/year=2019/...-0.parquet', ...

    Write a single Parquet file into the root folder:

    >>> pq.write_to_dataset(table, root_path='dataset_name_4')
    >>> pq.ParquetDataset('dataset_name_4/').files
    ['dataset_name_4/...-0.parquet']
    """
    metadata_collector = kwargs.pop('metadata_collector', None)

    # Check for conflicting keywords
    msg_confl = (
        "The '{1}' argument is not supported. "
        "Use only '{0}' instead."
    )
    if partition_cols is not None and partitioning is not None:
        raise ValueError(msg_confl.format("partitioning",
                                          "partition_cols"))

    if metadata_collector is not None and file_visitor is not None:
        raise ValueError(msg_confl.format("file_visitor",
                                          "metadata_collector"))

    import pyarrow.dataset as ds

    # extract write_dataset specific options
    # reset assumed to go to make_write_options
    write_dataset_kwargs = dict()
    for key in inspect.signature(ds.write_dataset).parameters:
        if key in kwargs:
            write_dataset_kwargs[key] = kwargs.pop(key)
    write_dataset_kwargs['max_rows_per_group'] = kwargs.pop(
        'row_group_size', kwargs.pop("chunk_size", None)
    )

    if metadata_collector is not None:
        def file_visitor(written_file):
            metadata_collector.append(written_file.metadata)

    # map format arguments
    parquet_format = ds.ParquetFileFormat()
    write_options = parquet_format.make_write_options(**kwargs)

    # map old filesystems to new one
    if filesystem is not None:
        filesystem = _ensure_filesystem(filesystem)

    if partition_cols:
        part_schema = table.select(partition_cols).schema
        partitioning = ds.partitioning(part_schema, flavor="hive")

    if basename_template is None:
        basename_template = guid() + '-{i}.parquet'

    if existing_data_behavior is None:
        existing_data_behavior = 'overwrite_or_ignore'

    ds.write_dataset(
        table, root_path, filesystem=filesystem,
        format=parquet_format, file_options=write_options, schema=schema,
        partitioning=partitioning, use_threads=use_threads,
        file_visitor=file_visitor,
        basename_template=basename_template,
        existing_data_behavior=existing_data_behavior,
        **write_dataset_kwargs)
    return


def write_metadata(schema, where, metadata_collector=None, filesystem=None,
                   **kwargs):
    """
    Write metadata-only Parquet file from schema. This can be used with
    `write_to_dataset` to generate `_common_metadata` and `_metadata` sidecar
    files.

    Parameters
    ----------
    schema : pyarrow.Schema
    where : string or pyarrow.NativeFile
    metadata_collector : list
        where to collect metadata information.
    filesystem : FileSystem, default None
        If nothing passed, will be inferred from `where` if path-like, else
        `where` is already a file-like object so no filesystem is needed.
    **kwargs : dict,
        Additional kwargs for ParquetWriter class. See docstring for
        `ParquetWriter` for more information.

    Examples
    --------
    Generate example data:

    >>> import pyarrow as pa
    >>> table = pa.table({'n_legs': [2, 2, 4, 4, 5, 100],
    ...                   'animal': ["Flamingo", "Parrot", "Dog", "Horse",
    ...                              "Brittle stars", "Centipede"]})

    Write a dataset and collect metadata information.

    >>> metadata_collector = []
    >>> import pyarrow.parquet as pq
    >>> pq.write_to_dataset(
    ...     table, 'dataset_metadata',
    ...      metadata_collector=metadata_collector)

    Write the `_common_metadata` parquet file without row groups statistics.

    >>> pq.write_metadata(
    ...     table.schema, 'dataset_metadata/_common_metadata')

    Write the `_metadata` parquet file with row groups statistics.

    >>> pq.write_metadata(
    ...     table.schema, 'dataset_metadata/_metadata',
    ...     metadata_collector=metadata_collector)
    """
    filesystem, where = _resolve_filesystem_and_path(where, filesystem)

    if hasattr(where, "seek"):  # file-like
        cursor_position = where.tell()

    writer = ParquetWriter(where, schema, filesystem, **kwargs)
    writer.close()

    if metadata_collector is not None:
        # ParquetWriter doesn't expose the metadata until it's written. Write
        # it and read it again.
        metadata = read_metadata(where, filesystem=filesystem)
        if hasattr(where, "seek"):
            where.seek(cursor_position)  # file-like, set cursor back.

        for m in metadata_collector:
            metadata.append_row_groups(m)
        if filesystem is not None:
            with filesystem.open_output_stream(where) as f:
                metadata.write_metadata_file(f)
        else:
            metadata.write_metadata_file(where)


def read_metadata(where, memory_map=False, decryption_properties=None,
                  filesystem=None):
    """
    Read FileMetaData from footer of a single Parquet file.

    Parameters
    ----------
    where : str (file path) or file-like object
    memory_map : bool, default False
        Create memory map when the source is a file path.
    decryption_properties : FileDecryptionProperties, default None
        Decryption properties for reading encrypted Parquet files.
    filesystem : FileSystem, default None
        If nothing passed, will be inferred based on path.
        Path will try to be found in the local on-disk filesystem otherwise
        it will be parsed as an URI to determine the filesystem.

    Returns
    -------
    metadata : FileMetaData
        The metadata of the Parquet file

    Examples
    --------
    >>> import pyarrow as pa
    >>> import pyarrow.parquet as pq
    >>> table = pa.table({'n_legs': [4, 5, 100],
    ...                   'animal': ["Dog", "Brittle stars", "Centipede"]})
    >>> pq.write_table(table, 'example.parquet')

    >>> pq.read_metadata('example.parquet')
    <pyarrow._parquet.FileMetaData object at ...>
      created_by: parquet-cpp-arrow version ...
      num_columns: 2
      num_rows: 3
      num_row_groups: 1
      format_version: 2.6
      serialized_size: ...
    """
    filesystem, where = _resolve_filesystem_and_path(where, filesystem)
    file_ctx = nullcontext()
    if filesystem is not None:
        file_ctx = where = filesystem.open_input_file(where)

    with file_ctx:
        file = ParquetFile(where, memory_map=memory_map,
                           decryption_properties=decryption_properties)
        return file.metadata


def read_schema(where, memory_map=False, decryption_properties=None,
                filesystem=None):
    """
    Read effective Arrow schema from Parquet file metadata.

    Parameters
    ----------
    where : str (file path) or file-like object
    memory_map : bool, default False
        Create memory map when the source is a file path.
    decryption_properties : FileDecryptionProperties, default None
        Decryption properties for reading encrypted Parquet files.
    filesystem : FileSystem, default None
        If nothing passed, will be inferred based on path.
        Path will try to be found in the local on-disk filesystem otherwise
        it will be parsed as an URI to determine the filesystem.

    Returns
    -------
    schema : pyarrow.Schema
        The schema of the Parquet file

    Examples
    --------
    >>> import pyarrow as pa
    >>> import pyarrow.parquet as pq
    >>> table = pa.table({'n_legs': [4, 5, 100],
    ...                   'animal': ["Dog", "Brittle stars", "Centipede"]})
    >>> pq.write_table(table, 'example.parquet')

    >>> pq.read_schema('example.parquet')
    n_legs: int64
    animal: string
    """
    filesystem, where = _resolve_filesystem_and_path(where, filesystem)
    file_ctx = nullcontext()
    if filesystem is not None:
        file_ctx = where = filesystem.open_input_file(where)

    with file_ctx:
        file = ParquetFile(
            where, memory_map=memory_map,
            decryption_properties=decryption_properties)
        return file.schema.to_arrow_schema()


__all__ = (
    "ColumnChunkMetaData",
    "ColumnSchema",
    "FileDecryptionProperties",
    "FileEncryptionProperties",
    "FileMetaData",
    "ParquetDataset",
    "ParquetFile",
    "ParquetLogicalType",
    "ParquetReader",
    "ParquetSchema",
    "ParquetWriter",
    "RowGroupMetaData",
    "SortingColumn",
    "Statistics",
    "read_metadata",
    "read_pandas",
    "read_schema",
    "read_table",
    "write_metadata",
    "write_table",
    "write_to_dataset",
    "_filters_to_expression",
    "filters_to_expression",
)<|MERGE_RESOLUTION|>--- conflicted
+++ resolved
@@ -1268,14 +1268,9 @@
     sufficient for most Parquet files.
 page_checksum_verification : bool, default False
     If True, verify the page checksum for each page read from the file.
-<<<<<<< HEAD
 arrow_extensions_enabled : bool, default False
     If True, read Parquet logical types as Arrow Extension Types where possible,
     (e.g., JSON arrow.json).
-use_legacy_dataset : bool, optional
-    Deprecated and has no effect from PyArrow version 15.0.0.
-=======
->>>>>>> 791091ef
 
 Examples
 --------
@@ -1288,20 +1283,8 @@
                  coerce_int96_timestamp_unit=None,
                  decryption_properties=None, thrift_string_size_limit=None,
                  thrift_container_size_limit=None,
-<<<<<<< HEAD
                  page_checksum_verification=False,
-                 arrow_extensions_enabled=False,
-                 use_legacy_dataset=None):
-
-        if use_legacy_dataset is not None:
-            warnings.warn(
-                "Passing 'use_legacy_dataset' is deprecated as of pyarrow 15.0.0 "
-                "and will be removed in a future version.",
-                FutureWarning, stacklevel=2)
-=======
-                 page_checksum_verification=False):
->>>>>>> 791091ef
-
+                 arrow_extensions_enabled=False):
         import pyarrow.dataset as ds
 
         # map format arguments
