--- conflicted
+++ resolved
@@ -256,12 +256,8 @@
         If True, verify the checksum for each page read from the file.
     arrow_extensions_enabled : bool, default False
         If True, read Parquet logical types as Arrow extension types where possible,
-<<<<<<< HEAD
-        (e.g., read JSON as the canonical `arrow.json` extension type).
-=======
         (e.g., read JSON as the canonical `arrow.json` extension type or UUID as
         the canonical `arrow.uuid` extension type).
->>>>>>> 75acf376
 
     Examples
     --------
@@ -1274,14 +1270,9 @@
 page_checksum_verification : bool, default False
     If True, verify the page checksum for each page read from the file.
 arrow_extensions_enabled : bool, default False
-<<<<<<< HEAD
     If True, read Parquet logical types as Arrow extension types where possible,
-    (e.g., read JSON as the canonical `arrow.json` extension type).
-=======
-        If True, read Parquet logical types as Arrow extension types where possible,
-        (e.g., read JSON as the canonical `arrow.json` extension type or UUID as
-        the canonical `arrow.uuid` extension type).
->>>>>>> 75acf376
+    (e.g., read JSON as the canonical `arrow.json` extension type or UUID as
+    the canonical `arrow.uuid` extension type).
 
 Examples
 --------
@@ -1296,10 +1287,6 @@
                  thrift_container_size_limit=None,
                  page_checksum_verification=False,
                  arrow_extensions_enabled=False):
-<<<<<<< HEAD
-=======
-
->>>>>>> 75acf376
         import pyarrow.dataset as ds
 
         # map format arguments
@@ -1698,14 +1685,9 @@
 page_checksum_verification : bool, default False
     If True, verify the checksum for each page read from the file.
 arrow_extensions_enabled : bool, default False
-<<<<<<< HEAD
     If True, read Parquet logical types as Arrow extension types where possible,
-    (e.g., read JSON as the canonical `arrow.json` extension type).
-=======
-        If True, read Parquet logical types as Arrow extension types where possible,
-        (e.g., read JSON as the canonical `arrow.json` extension type or UUID as
-        the canonical `arrow.uuid` extension type).
->>>>>>> 75acf376
+    (e.g., read JSON as the canonical `arrow.json` extension type or UUID as
+    the canonical `arrow.uuid` extension type).
 
 Returns
 -------
